//
// Copyright (c) Microsoft and contributors.  All rights reserved.
//
// Licensed under the Apache License, Version 2.0 (the "License");
// you may not use this file except in compliance with the License.
// You may obtain a copy of the License at
//   http://www.apache.org/licenses/LICENSE-2.0
//
// Unless required by applicable law or agreed to in writing, software
// distributed under the License is distributed on an "AS IS" BASIS,
// WITHOUT WARRANTIES OR CONDITIONS OF ANY KIND, either express or implied.
//
// See the License for the specific language governing permissions and
// limitations under the License.
//

/**
 * Implements uploading of a page blob featuring
 * - conversion of non-fixed VHDs to fixed VHDs on the fly
 * - multiple parameter-controlled simultaneous uploads
 * - fast speed
 * - simultaneous MD5 hash computation (if CPU is not fully utilized by upload)
 * - error retry
 * - incremental upload
 * - support for using base (aka parent) VHD in the cloud to speed up difference VHD uploads
 */

var assert = require('assert');
var fs = require('fs');
var util = require('util');
var crypto = require('crypto');
var azure = require('azure');
var qs = require('querystring');

var jobTracker = require('./jobTracker');
var intSet = require('./intSet');
var BitArray = require('../../../../util/bitArray');
var blobInfo = require('./blobInfo');
var callbackAggregator = require('../../../../util/callbackAggregator');
var utils = require('../../../../util/utils');

var blobUtils = require('../../../../util/blobUtils');
var splitDestinationUri = blobUtils.splitDestinationUri;
var splitBlobResourceName = blobUtils.splitBlobResourceName;
var SharedAccessSignature = azure.SharedAccessSignature;
var BlobConstants = azure.Constants.BlobConstants;

var http = require('http');
http.globalAgent.maxSockets = Math.max(2048, http.globalAgent.maxSockets);

// compare arrays, strings or buffers
function compare(a, b) {
  if (!a && !b) {
    return true;
  }
  if (!a || !b || a.length !== b.length) {
    return false;
  }
  for (var i = 0; i < a.length; ++i) {
    if (a[i] !== b[i]) {
      return false;
    }
  }
  return true;
}

// implement right-justification for formatted output
function extendLeftTo(string, size, fixed) {
  var str = fixed !== undefined ? string.toFixed(fixed) : string.toString();
  var newStr = '              ' + str;
  return newStr.slice(-Math.max(size, str.length));
}

function findNonZeroBlocks(fd, blockSize, callback) {
  var fileSize = fs.fstatSync(fd).size;
  var numBlocks = Math.ceil(fileSize / blockSize);
  
  var nonZeroBlocks = new BitArray(numBlocks);
  var buf = new Buffer(blockSize);
  readFileBlock(0);

  function readFileBlock(blockIndex) {
    var fileOffset = blockIndex * blockSize;
    var len = Math.min(blockSize, fileSize - fileOffset);
    if (len <= 0)
      return callback(null, nonZeroBlocks);

    fs.read(fd, buf, 0, len, fileOffset, readCallback);

    function readCallback(err, bytesRead) {
      if (err)
        return callback(err);

      var isNonZero = false;
      for (var i = 0; i < bytesRead; i++) {
        if (buf[i]) {
          isNonZero = true;
          break;
        }
      }

      if (isNonZero || bytesRead == len) {
        nonZeroBlocks.set(blockIndex, isNonZero);
        readFileBlock(blockIndex + 1);
      } else {
        len -= bytesRead;
        fileOffset += bytesRead;
        fs.read(fd, buf, 0, len, fileOffset, readCallback);        
      }
    }
  }
}

exports.copyBlob = function copyBlob(sourceUri, sourceAccountKey, destinationUri, destinationAccountKey, callback) {

  var splitDestination = splitDestinationUri(destinationUri);
  if (!splitDestination.accountName || !splitDestination.blobName) {
    throw new Error('Destination is not well formed :' + destinationUri);
  }

  if (sourceAccountKey) {
    sourceUri = signBlobUri(sourceUri, sourceAccountKey);
  }

  // Using default host provided by Node SDK if not specified
  var blobService = utils.createBlobService(splitDestination.accountName, destinationAccountKey, splitDestination.host);
  var container = splitDestination.container || '$root';
  blobService.createContainerIfNotExists(container, function(error1, containerCreated, response1) {
    if (error1) {
      callback(error1, null, response1);
      return;
    }

    blobService.copyBlob(sourceUri, container, splitDestination.blobName, checkStatus);
    function checkStatus(error, blob, response) {
      if (!error) {
        var status = blob.copyStatus;
        var copyStatusMessage = '  Copying image\r';
        if (response.headers && response.headers.hasOwnProperty('x-ms-copy-progress')) {
          var copyProgress = response.headers['x-ms-copy-progress'].split('/');
          if (copyProgress.length == 2) {
            if (copyProgress[0] > 0 && copyProgress[1] > 0) {
              copyStatusMessage = '  Copying image: ' +
                Math.floor((copyProgress[0]*100.0 / copyProgress[1])) + '% (' +
                response.headers['x-ms-copy-progress'] + ') \r';
            }
          }
        }

        fs.writeSync(1, copyStatusMessage);
        if (status.toLowerCase() !== 'success') {
          setTimeout(function() {
            blobService.getBlobProperties(container, splitDestination.blobName, checkStatus);
          }, 3000);
          return;
        }
      }
      callback(error, blob, response);
    }
  });
};

var signBlobUri = exports.signBlobUri = function signBlobUri(uri, storageAccountKey) {
  var splitUri = splitDestinationUri(uri);
  if (!splitUri.accountName || !splitUri.blobName) {
    throw new Error('The uri is not well formed :' + uri);
  }

  var leftPadTwo = function (n) {
    return (n < 10 ? '0' : '') + n;
  };

  function _toUTC(date) {
    return (date.getUTCFullYear()+'-' +
      leftPadTwo((date.getUTCMonth()+1))+'-' +
      leftPadTwo(date.getUTCDate())+'T' +
      leftPadTwo(date.getUTCHours())+':' +
      leftPadTwo(date.getUTCMinutes())+':' +
      leftPadTwo(date.getUTCSeconds())+'Z');
  }

  if (storageAccountKey) {
    var startDate = new Date();
    startDate.setMinutes(startDate.getMinutes() - 2);
    var expiryDate = new Date(startDate);
    expiryDate.setMinutes(startDate.getMinutes() + 60);
    var credentials = new SharedAccessSignature(splitUri.accountName, storageAccountKey);
    var sharedAccessPolicy = {
        Id: null,
        AccessPolicy: {
          Permissions: BlobConstants.SharedAccessPermissions.READ,
          Start: _toUTC(startDate),
          Expiry: _toUTC(expiryDate)
        }
      };

    var queryString = credentials.generateSignedQueryString(
      splitUri.resourceName,
      {},
      BlobConstants.ResourceTypes.BLOB,
      sharedAccessPolicy);
    uri = uri + '?' + qs.stringify(queryString);
  }

  return uri;
};

// UploadPageBlob()
//
// destinationUri may or may not contain the full path
// http:// prefix is optional
// Example:
//
// myaccount/myfilename.ext
// http://myaccout/myDir/myfile
// http://myAccount.blob.core.azure-preview.com/mydir/myfile
//
// port number and GET parameters are not supported
exports.uploadPageBlob = function uploadPageBlob(destinationUri, accountKey, fileName, options, callback) {

  var splitDestination = splitDestinationUri(destinationUri);
  if (!splitDestination.accountName) {
    throw new Error('Destination is not well formed :' + destinationUri);
  }

  var blobService = utils.createBlobService(splitDestination.accountName, accountKey, splitDestination.host);
  uploadPageBlobFromBlobService(blobService, splitDestination.resourceName, fileName, options, callback);
};

exports.deleteBlob = function deleteBlob(destinationUri, accountKey, callback) {
  var splitDestination = splitDestinationUri(destinationUri);
  if (!splitDestination.accountName) {
    throw new Error('Destination is not well formed :' + destinationUri);
  }

  var blobService = utils.createBlobService(splitDestination.accountName, accountKey, splitDestination.host);
  var splitName = splitBlobResourceName(splitDestination.resourceName);
  blobService.deleteBlob(splitName.container, splitName.blobName, callback);
};

var uploadPageBlobFromBlobService =
  exports.uploadPageBlobFromBlobService =
    function uploadPageBlobFromBlobService(blobService, blobResourceName, fileName, options, callback) {

  var logger = options.logger || console;
  var logFunc = logger.info || console.log;
  var warnFunc = logger.warn || console.warn;
  var errorFunc = logger.error || console.error;
  var doNothing = function() {};
  var verboseFunc = logger.verbose || (options.verbose ? logFunc : doNothing);
  var sillyFunc =  logger.silly || doNothing;
  var exitWithError = options.exitWithError || function() {
    throw new Error(util.inspect(arguments));
  };

  var skipLine = options.skipLine || function() {
    fs.writeSync(1, '\n'); // just like console.log('');
  };

  verboseFunc('Uploading page blob ' + fileName);
  verboseFunc(' to ' +
      blobService.protocol + blobService.storageAccount + '/' + blobService.host +
      '/' + blobResourceName);
  var startTime = new Date();

  if (!callback) {
    callback = function(error) {
      if (error) {
        errorFunc(util.inspect(error));
      }
    };
  }

  var numThreads = options.threads || 128;
  numThreads = Math.floor(numThreads);
  if (numThreads < 1 || numThreads.toString() === 'NaN') {
    throw new Error('Number of parallel connections should be a positive number : '+ options.threads);
  }

  var splitName = splitBlobResourceName(blobResourceName);
  var container = splitName.container;
  var blobName = splitName.blobName;

  var size = fs.statSync(fileName).size;
  verboseFunc('Max parallel connections = ' + numThreads);
  verboseFunc('File size = ' + size);
  if (size === 0) {
    throw new Error('File cannot be read or has zero size: ' + fileName);
  }
  if (size % 512) {
    throw new Error('file size is not a multiple of 512 (not yet implemented) :' + size);
  }
  var blockSize = Math.min(2 * 1024 * 1024, blobService.writeBlockSizeInBytes);
  blockSize -= (blockSize % 512);
  var dynVHD = false;
  var uploadSize = size;
  var uploadSizeWithFooter = uploadSize;
  var vhdInfo = null;
  if (options.vhd) {
    vhdInfo = require('./vhdTools').getVHDInfo(fileName);
    if (vhdInfo.ddHeader) { // dynamic or difference
      dynVHD = true;
      size = vhdInfo.footer.currentSize;
      if (vhdInfo.blocksSize !== size) {
        warnFunc('The total size of blocks ' + vhdInfo.blocksSize / 1024 / 1024 + ' Mb is different');
        warnFunc('  from declared VHD size ' + size / 1024 / 1024 + ' Mb');
        size = vhdInfo.blocksSize;
      }
      size += 512; // add footer
      verboseFunc('Dynamic or difference VHD: converting to fixed type');
      verboseFunc('Fixed VHD size = ' + size / 1024 + ' KB');
      var curSize = blockSize;
      blockSize = vhdInfo.ddHeader.blockSize; // should be vhdInfo.ddHeader.blockSize, should divide it
      while (blockSize > curSize) {
        blockSize /= 2;
      }

      if (vhdInfo.fullIndices) {
        uploadSize = vhdInfo.fullIndices.length * vhdInfo.ddHeader.blockSize;
        uploadSizeWithFooter = uploadSize + 512; // add footer
      } else {
        warnFunc('Warning: difference VHD with fixed [grand]parent ' + fileName);
        uploadSize -= 512; // without footer
      }
    }

    var sizeMB = size / 1024 / 1024;
    logFunc('VHD size : ' + ((sizeMB >= 10240) ?
      (sizeMB / 1024).toFixed() + ' GB'
      : sizeMB.toFixed() + ' MB'));
  }

  logFunc('Uploading ' + uploadSizeWithFooter / 1024 + ' KB');

  while (uploadSize / blockSize < numThreads / 2 && blockSize > 128 * 1024) {
    blockSize /= 2;
  }

  verboseFunc('Blob container = ' + container);
  verboseFunc('Blob name = ' + blobName);
  verboseFunc('VHD block size = ' + blockSize / 1024 + ' KB');

  var sizeExt = size + 511 - (size + 511) % 512;

  var maxIndex = Math.ceil((uploadSize / blockSize) - 1);
  var uploadBlocksPerBATBlocks = dynVHD ? vhdInfo.ddHeader.blockSize / blockSize : null;

  var maxRequest = maxIndex + dynVHD;

  // check if we need incremental upload

  var uploadedRegions = null;
  // need to finish two things to succeed: md5 (sometimes) and upload (always)
  // use callbackAggregator to track it, without tracking errors for upload
  var md5Agg = callbackAggregator.callbackAndAggregator(function(finished) {
    var alreadyExisted = finished.upload[1]; // arg 1
    verboseFunc(alreadyExisted ? 'Done - nothing to upload.' : 'Done!');
    callback(null, alreadyExisted);
  });

  var md5AggUpload = md5Agg.getCallback('upload');

  var skipMd5 = options.skipMd5;

  if (options.force) {
    // create a container if does not exist only
    blobInfo.getBlobInfo(blobService, container, null, null, true, onGotBlobInfo);
  } else {
    // see if we can do incremental upload
    blobInfo.getBlobInfo(blobService, container, blobName, {start : size - 512, end : size - 1}, true, onGotBlobInfo);
  }

  function onGotBlobInfo(error, result) {
    if (error) {
      errorFunc('Cannot access blob /' + blobResourceName +
          ' or its properties : ' + error.code);
      exitWithError(error);
    } else {
      if (result) {
        uploadedRegions = result.pageRegions;
        if (uploadedRegions && uploadedRegions.length === 0) {
          uploadedRegions = null;
        }
        if (uploadedRegions && result.blobProperties &&
            result.blobProperties.contentLength == size) {
          sillyFunc(''); // skip line for visibility in 'silly' mode
          verboseFunc('Uploading incrementally');
          if (result.blobProperties && result.blobProperties.contentMD5) {
            verboseFunc('Using pre-set MD5 = ' + result.blobProperties.contentMD5);
            skipMd5 = true;
          }
          // check footer (if vhd)
          if (dynVHD) {
            if (!compare(vhdInfo.footer.buffer, result.data)) {
              exitWithError((result.data && result.data.length > 0 ? '' : 'Couldn\'t read cloud blob footer. ') +
                  'Files are different - cannot upload incrementally. Use -f option to overwrite.');
            }
          }
          onBlobCreated();
          return;
        }
      }
      uploadedRegions = null;
    }
    if (options.parentBlob) {
      verboseFunc('Parent blob: ' + options.parentBlob);
      if (!vhdInfo || !vhdInfo.isDiff) {
        exitWithError('Error: base VHD specified for non-difference type VHD: type = ' + vhdInfo.footer.diskType);
      }
      createDiffVHDPageBlob(blobService, container, blobName, options.parentBlob, options.threads, vhdInfo, onBlobCreated);
    } else {
      blobService.createPageBlob(container, blobName, sizeExt,
        function onCreate(error) {
          if (error) {
            var errorCode = typeof(error) === 'object' ? error.code : undefined;
            errorFunc('Error: blobService.createPageBlob() ended with error code = ' + errorCode);
            if (!errorCode) errorFunc(util.inspect(error));
            callback(error);
            return;
          }
          onBlobCreated();
        });
    }
  }

  function createDiffVHDPageBlob(blobService, container, blobName, baseUri, threads, vhdInfo, callback) {
    var splitParentUri = splitDestinationUri(baseUri);
    blobService.copyBlob(splitParentUri.container, splitParentUri.blobName, container, blobName, function(error) {
      if (error) {
        errorFunc('Cannot copy or invalid blob: ' + baseUri + '\nError code ' + error.code);
        errorFunc(util.inspect(error));
        return;
      }
      var footerRegion = {start : size - 512, end : size - 1};
      blobInfo.getBlobInfo(blobService, container, blobName, null, false, function(error, result) {
        if (error || !result) {
          errorFunc(util.inspect(error));
          callback(error); // nothing to do here
          return;
        }
        var deleteRegions = [footerRegion];
        uploadedRegions = result.pageRegions;
        var regionsSet = intSet.createIntSet(uploadedRegions); // this does not copy regions!
        var blockSize = vhdInfo.ddHeader.blockSize;

        function process(index) {
          var start = blockSize * index;
          var end = start + blockSize - 1;
          if (regionsSet.intersects(start, end)) {
            // For simplicity and possibly speed,
            // delete the whole block, rather then some uploaded parts
            deleteRegions.push({start : start, end : end});
          }
        }

        if (vhdInfo.bat) { // This is not a Windows file name! :) 'bat' stands for VHD 'Block Allocation Table'
          for (var j in vhdInfo.bat) {
            process(j);
          }
        } else {
          for(var jj = vhdInfo.ddHeader.maxTableEntries; --jj >= 0;) {
            process(jj);
          }
        }

        threads = threads || 128;
        threads = Math.min(threads, deleteRegions.length);
        var next = threads;
        var running = threads;
        for (var i = 0;  i < threads; ++i) {
          deleteRegion(i);
        }
        var exiting = false;

        function deleteRegion(i) {
          if (exiting) {
            return;
          }
          blobService.clearBlobPages(container, blobName, deleteRegions[i].start, deleteRegions[i].end, function(error) {
            if (error) {
              errorFunc('Cannot delele blob regions ' +
                  util.inspect(deleteRegions[i]));
              errorFunc(util.inspect(error));
              exiting = true;
              callback(error);
              return;
            }
            regionsSet.subtractInterval(deleteRegions[i].start, deleteRegions[i].end);
            next++;
            if (next >= deleteRegions.length) {
              if (--running <= 0) {
                verboseFunc('Successfully copied and cleaned up base VHD');
                onDeleted();
              }
              return;
            }
            deleteRegion(next);
          });
        }

        function onDeleted() {
          if (result.blobProperties && result.blobProperties.contentMD5) {
            result.blobProperties.contentMD5 = null; // clear it from the blob
            var blobOptions = { contentMD5: null, contentType: 'application/octet-stream' };
            blobService.setBlobProperties(container, blobName, blobOptions, function (error) {
              if (error) {
                skipLine();
                exitWithError(error);
              }
              callback(null, result);
            });
          } else {
            callback(null, result);
          }
        }
      });
    });
  }

  var md5Done = 0;
  var exiting = false;

  var md5AggMd5 = null;

  function calculateMD5(callback) {
    md5AggMd5 = md5Agg.getCallback('md5');
    var md5hash = crypto.createHash('md5');
    var stream =
      options.vhd ? vhdInfo.getReadStream() : fs.ReadStream(fileName);
    stream.on('data', function (data) {
      if (exiting) {
        verboseFunc('Waiting to finish...');
        stream.destroy();
        return;
      }
      md5hash.update(data);
      md5Done += data.length;
    });
    stream.on('end', function () {
      if (exiting) {
        return;
      }
      var hash = md5hash.digest('base64');
      callback(hash);
    });
    stream.on('error', function (e) {
      callback(null, e);
    });
  }

  function onMD5Calculated(md5, error) {
    if (error) {
      errorFunc('Cannot calculate MD5 or read file ' + fileName);
      exitWithError(error);
    }
    var blobOptions = { contentMD5: md5, contentType: 'application/octet-stream' };
    blobService.setBlobProperties(container, blobName, blobOptions, function (error) {
      if (error) {
        skipLine();
        errorFunc(' Error in setBlobProperties() ');
        errorFunc(util.inspect(error));
      } else  if (options.verbose) {
        skipLine(); // do not write over progress messages
        verboseFunc('MD5 hash is computed and written to the blob: ' + md5);
      }
      md5AggMd5(error);
    });
  }

  function onBlobCreated(error) {
    if (error) {
      errorFunc('Cannot create or copy a blob');
      errorFunc(util.inspect(error));
      callback(error);
      return;
    }
    // initiate MD5 calculation
    if (!skipMd5) {
      sillyFunc('Starting to calculate MD5 hash for input file (use -m to skip it)');
      calculateMD5(onMD5Calculated);
    }

    var doneThreads = 0;
    var totalBlocks = maxRequest + 1;
    var tracker = jobTracker.getJobTracker(totalBlocks);
    var wasIdle = false;

    numThreads = Math.min(numThreads, maxRequest + 1);
    var runningThreads = 0;
    var alreadyDone = 0; // previously uploaded blocks - to adjust speed computation and check if anything was uploaded

    var fd;
    var nonZeroBlockSize = Math.max(2 * 1024 * 1024, blockSize);
    assert(nonZeroBlockSize % blockSize === 0);
    var nonZeroBlocks;

    if (dynVHD) {
      startThreads();
    } else {
      fd = fs.openSync(fileName, 'r');

      verboseFunc('Detecting the empty data blocks in the local file...');
      findNonZeroBlocks(fd, nonZeroBlockSize, function(error, res) {
        if (error) {
          errorFunc('Error while trying to detect non-zero blocks');
          errorFunc(util.inspect(error));
          callback(error);
          return;
        }
        verboseFunc('Detecting the empty data blocks completed.');
        nonZeroBlocks = res;
        startThreads();
      });
    }

    function startThreads() {
      for(var num = 0; num < numThreads && !tracker.isDone(); ++num) {
        runningThreads++;
        next(num);
      }
    }

    function printStatus() {
      var percentRequested = 100 * tracker.getRequestedPart();
      var percentCompleted = 100 * tracker.getCompletedPart();
      var doneBlocks = tracker.getCompleted();
      var speed = ' ';
      var uploadedBlocks = Math.max(doneBlocks - alreadyDone, 0);
      if ((doneBlocks >= numThreads || percentCompleted > 90) && uploadedBlocks > 0) {
        var elapsedTime = (new Date() - startTime) / 1000;
        var kbps = (blockSize / 1024 * uploadedBlocks) / elapsedTime;
        var timeMinSec = (elapsedTime % 60).toFixed();
        if (elapsedTime >= 60) {
          timeMinSec = Math.floor(elapsedTime / 60) + 'm' + extendLeftTo(timeMinSec, 2);
        }
        speed = ' Time:' + extendLeftTo(timeMinSec, 5) + 's Speed:' + extendLeftTo(kbps, 6, 0) + ' KB/s';
      }
      var runningRequests = runningThreads - doneThreads;
      var string =
        'Requested:' + extendLeftTo(percentRequested, 5, 1) + '%' +
        ' Completed:' + extendLeftTo(percentCompleted, 5, 1) + '%' +
        ' Running:' + extendLeftTo(runningRequests, 4) +
        speed + ' \r';
      // Write to stdout (fd is 1)
      // console.log() cannot be used because it will not pass '\r' as it it (will do '\n')
      fs.writeSync(1, string);
    }

    function next(number) {
      var index = tracker.nextIndex();
      if (index === null || index === undefined) {
        wasIdle = true;
        doneThreads++;
        printStatus();
        if (doneThreads == runningThreads) {
          skipLine();
          if (md5Agg.isInProgressFor('md5')) {
            logFunc('Finishing computing MD5 hash, ' + (md5Done * 100 / size).toFixed() +'% is complete.');
          }

          md5AggUpload(null, alreadyDone === tracker.getCompleted());
        }
        return;
      }

      function toNext(error, pageBlob, response) {
        // To avoid possible deep recursion, Use setImmediate instead of invoking next() directly
        // Use process.nextTick in older versions of Node, where setImmediate is not available
        var reschedule = global.setImmediate || process.nextTick;
        
        if (exiting) {
          return; // do not display all errors
        }
        if (error) {
          if (options.verbose) {
            skipLine(); // skip progress line
            warnFunc(number + '> Error at upload index ' + index + ' - will retry. ');
          }
          // on errors, remove one 'thread' on every other error
          // except when we are done with sending requests - in which case that some 'threads' are likely already finished
          if (tracker.error(index) % 2 && (!wasIdle || tracker.getErrorRate() > 0.95)) { // always go there for now
            doneThreads++;
            if (doneThreads == numThreads) {
              printStatus();
              skipLine();
              errorFunc('Error in blobService.createBlobPagesFrom...()');
              errorFunc(util.inspect(error));
              if (response) errorFunc('response=' + util.inspect(response));
              exiting = true;
              callback(error);
              return;
            }
            printStatus();
          } else {
            reschedule(function() {next(number);});
          }
          return;
        }
        tracker.done(index);

        reschedule(function() {next(number);});
      }

      if (exiting) {
        return;
      }
      uploadAtIndex(index ? index - 1 : maxRequest); // change indices to start uploading from the footer, in both dynamic and fixed VHD cases, then continue from the beginning
      printStatus();

      function isAlreadyUploaded(start, end) {
        if (uploadedRegions) {
          var set = intSet.createIntSet(start, end);
          set.subtractRanges(uploadedRegions);
          return set.isEmpty();
        }
        return false;
      }

      function uploadAtIndex(index) {
        if (index > maxIndex) { // create a footer
          vhdInfo.footer.convertToFixed();
          if (!size || size % 512) {
            errorFunc('Incorrect file size - should be a multiple of 512: ' + size + '\n size % 512 =' + size % 512);
          }
          if (vhdInfo.footer.buffer.length !== 512) {
            errorFunc('Error: footer length (should be 512) =' + vhdInfo.footer.buffer.length);
          }
          // check if already uploaded
          if (isAlreadyUploaded(size - 512, size - 1)) {
            // nothing to do here
            alreadyDone++;
<<<<<<< HEAD
            toNext();
=======
            process.nextTick(toNext); // use process.nextTick(toNext) instead of Next() for consistency with another case below
>>>>>>> 69fb3c89
            return;
          }
          // don't use string object, either by using Buffer.toString() or manually - this won't work
          blobService.createBlobPagesFromText(container, blobName,
            vhdInfo.footer.buffer, size - 512, size - 1, toNext);
        } else {
          var posIn = index * blockSize;
          var posOut = posIn;
          if (dynVHD) {
            var batIndex = Math.floor(index / uploadBlocksPerBATBlocks);
            posIn = vhdInfo.getDynVhdOffset(posOut);
            if (vhdInfo.fullIndices) {
              posOut = vhdInfo.fullIndices[batIndex] * vhdInfo.ddHeader.blockSize + (index % uploadBlocksPerBATBlocks) * blockSize;
            }
          } else {
            // check if all zeroes (fixed vhd)
            var nonZeroBlockIndex = Math.floor(index * blockSize / nonZeroBlockSize);
            if (!nonZeroBlocks.get(nonZeroBlockIndex)) {
              // nothing to do here
              alreadyDone++;
              toNext();
              return;
            }
          }

          var realEndPosIn = Math.min(posIn + blockSize, size);
          realEndPosIn--;
          var realEndPosOut = Math.min(posOut + blockSize, size);
          realEndPosOut--;

          // check if already uploaded
          if (isAlreadyUploaded(posOut, realEndPosOut)) {
            // nothing to do here
            alreadyDone++;
            toNext();
            return;
          }

          var readStream;
          if (dynVHD) {
            readStream = vhdInfo.getReadStream({start: posOut, end: realEndPosOut});
          } else {
            readStream = fs.createReadStream(fileName,
              {fd: fd, autoClose: false, start: posIn, end: realEndPosIn});
          }

          if (!readStream || !size) {
            callback('Cannot create read stream');
            throw new Error('Cannot create read stream');
          }

          if (posOut % 512 !== 0) {
            errorFunc(posOut + ': posOut % 512 =' + posOut % 512);
          }

          blobService.createBlobPagesFromStream(container, blobName,
            readStream, posOut, realEndPosOut, toNext);
        }
      }
    }
  }
};<|MERGE_RESOLUTION|>--- conflicted
+++ resolved
@@ -729,11 +729,7 @@
           if (isAlreadyUploaded(size - 512, size - 1)) {
             // nothing to do here
             alreadyDone++;
-<<<<<<< HEAD
             toNext();
-=======
-            process.nextTick(toNext); // use process.nextTick(toNext) instead of Next() for consistency with another case below
->>>>>>> 69fb3c89
             return;
           }
           // don't use string object, either by using Buffer.toString() or manually - this won't work
