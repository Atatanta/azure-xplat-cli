--- conflicted
+++ resolved
@@ -2708,11 +2708,7 @@
 
         if (result.resourceExtensions.length) {
           result.resourceExtensions = _.filter(result.resourceExtensions, function(ext) {
-<<<<<<< HEAD
             return utils.ignoreCaseEquals(CHEFPUBLISHER, ext.publisher);
-=======
-            return utils.ignoreCaseEquals(publisherName, ext.publisher);
->>>>>>> 88758203
           });
         }
         var version = _.max(result.resourceExtensions, function(stooge){return stooge.version;}).version;
@@ -2753,21 +2749,14 @@
       // reuse the reference name from that if there's no reference
       // name set
 
-<<<<<<< HEAD
       var extension = lookupExtension(role.resourceExtensionReferences, extensionName, CHEFPUBLISHER,  options);
-=======
-      var extension = lookupExtension(role.resourceExtensionReferences, extensionName, publisherName,  options);
->>>>>>> 88758203
+
       if (!options.referenceName && extension && extension.referenceName) {
         options.referenceName = extension.referenceName;
       }
 
       // assign this extension configuration to the role
-<<<<<<< HEAD
       var isLegacy = isLegacyExtension(extensionName, CHEFPUBLISHER, options.version);
-=======
-      var isLegacy = isLegacyExtension(extensionName, publisherName, options.version);
->>>>>>> 88758203
       async.series([
         _.bind(loadConfig, self, options, 'clientConfig', 'publicConfig'),
         _.bind(loadConfig, self, options, 'validationPem', 'privateConfig'),
@@ -2780,11 +2769,7 @@
 
           extension = _.extend(extension, {
             referenceName: options.referenceName ? options.referenceName : extensionName,
-<<<<<<< HEAD
             publisher: CHEFPUBLISHER,
-=======
-            publisher: publisherName,
->>>>>>> 88758203
             name: extensionName,
             version: options.version,
             state: isLegacy ? null : options.uninstall ? 'Uninstall' : options.disable ? 'Disable' : 'Enable',
@@ -2870,11 +2855,7 @@
   getChefExtension: function(vmName, options, callback, logger) {
     var self = this;
 
-<<<<<<< HEAD
     options.publisherName = CHEFPUBLISHER;
-=======
-    options.publisherName = 'Chef.Bootstrap.WindowsAzure';
->>>>>>> 88758203
 
     self.getDeployments(options, function(error, deployments) {
       if (error) {
