var __ = require('underscore');

var profile = require('../../../util/profile');

// TODO: replace this once we have arm 'azure-sdk-for-node' publicly available.
var NetWorkResourceProviderClient = require('./../armsdk/networkResourceProviderClient');
var SubnetCRUD = require('./subnetCRUD');
var LoadBalancerCRUD = require('./loadbalancerCRUD');
var PublicipCRUD = require('./publicipCRUD');
<<<<<<< HEAD
var VnetCRUD = require('./vnetCRUD');
=======
var NicCRUD = require('./nicCRUD');
>>>>>>> 8de12bb8

function NetworkClient(cli, subscription) {
  this.cli = cli;
  this.subscription = subscription;
  // TODO: This baseUri will be removed once we have arm 'azure-sdk-for-node' publicly available.
  this.azureServiceBaseUri = 'https://management.azure.com/';
}

__.extend(NetworkClient.prototype, {
<<<<<<< HEAD
  createVNet: function(resourceGroupName, vNetName, location, options, _) {
    var networkResourceProviderClient = this._getNetworkProviderClient(this.subscription);

    var vNetCRUD = new VnetCRUD(this.cli, networkResourceProviderClient);
    vNetCRUD.create(resourceGroupName, vNetName, location, options, _);
  },

  deleteVNet: function(resourceGroupName, vnetName, options, _) {
    var networkResourceProviderClient = this._getNetworkProviderClient(this.subscription);

    var vNetCRUD = new VnetCRUD(this.cli, networkResourceProviderClient);
    vNetCRUD.delete(resourceGroupName, vnetName, options, _);
  },

  listVNet: function(resourceGroupName, options, _) {
    var networkResourceProviderClient = this._getNetworkProviderClient(this.subscription);
    var vNetCRUD = new VnetCRUD(this.cli, networkResourceProviderClient);
      vNetCRUD.list(resourceGroupName, _);
  },

  showVNet: function(resourceGroupName, vnetName, options, _) {
    var networkResourceProviderClient = this._getNetworkProviderClient(this.subscription);

    var vNetCRUD = new VnetCRUD(this.cli, networkResourceProviderClient);
      vNetCRUD.show(resourceGroupName, vnetName, _);
  },

  createPublicIP: function(resourceGroupName, name, options, _) {
    var networkResourceProviderClient = this._getNetworkProviderClient(this.subscription);
=======
  listSubnets: function (resourceGroupName, name, options, _) {
    var subscription = profile.current.getSubscription(this.subscription);
    var networkResourceProviderClient = this._getSubscriptionNetworkClient(subscription);
    var params = {};
    params.name = name;

    var subnetCRUD = new SubnetCRUD(this.cli, networkResourceProviderClient);
    subnetCRUD.list(resourceGroupName, params, _);
  },

  showSubnet: function (resourceGroupName, name, subnetName, options, _) {
    var subscription = profile.current.getSubscription(this.subscription);
    var networkResourceProviderClient = this._getSubscriptionNetworkClient(subscription);
    var params = {};
    params.name = name;
    params.subnetName = subnetName;

    var subnetCRUD = new SubnetCRUD(this.cli, networkResourceProviderClient);
    subnetCRUD.show(resourceGroupName, params, _);
  },

  listLoadBalancers: function (resourceGroupName, options, _) {
    var subscription = profile.current.getSubscription(this.subscription);
    var networkResourceProviderClient = this._getSubscriptionNetworkClient(subscription);
    var params = {};

    var loadbalancerCRUD = new LoadBalancerCRUD(this.cli, networkResourceProviderClient);
    loadbalancerCRUD.list(resourceGroupName, params, _);
  },

  showLoadBalancer: function (resourceGroupName, name, options, _) {
    var subscription = profile.current.getSubscription(this.subscription);
    var networkResourceProviderClient = this._getSubscriptionNetworkClient(subscription);
    var params = {};
    params.name = name;

    var loadbalancerCRUD = new LoadBalancerCRUD(this.cli, networkResourceProviderClient);
    loadbalancerCRUD.show(resourceGroupName, params, _);
  },

  deleteLoadBalancer: function (resourceGroupName, name, options, _) {
    var subscription = profile.current.getSubscription(this.subscription);
    var networkResourceProviderClient = this._getSubscriptionNetworkClient(subscription);
    var params = {};
    params.name = name;
    params.quiet = options.quiet;

    var loadbalancerCRUD = new LoadBalancerCRUD(this.cli, networkResourceProviderClient);
    loadbalancerCRUD.delete(resourceGroupName, params, _);
  },

  exportLoadBalancer: function (resourceGroupName, name, options, _) {
    var subscription = profile.current.getSubscription(this.subscription);
    var networkResourceProviderClient = this._getSubscriptionNetworkClient(subscription);
    var params = {};
    params.name = name;
    params.filepath = options.filepath;

    var loadbalancerCRUD = new LoadBalancerCRUD(this.cli, networkResourceProviderClient);
    loadbalancerCRUD.export(resourceGroupName, params, _);
  },

  importLoadBalancer: function (resourceGroupName, name, options, _) {
    var subscription = profile.current.getSubscription(this.subscription);
    var networkResourceProviderClient = this._getSubscriptionNetworkClient(subscription);
    var params = {};
    params.name = name;
    params.filepath = options.filepath;

    var loadbalancerCRUD = new LoadBalancerCRUD(this.cli, networkResourceProviderClient);
    loadbalancerCRUD.import(resourceGroupName, params, _);
  },

  createPublicIP: function (resourceGroupName, name, options, _) {
    var subscription = profile.current.getSubscription(this.subscription);
    var networkResourceProviderClient = this._getSubscriptionNetworkClient(subscription);
>>>>>>> 8de12bb8
    var params = {};
    params.name = name;
    params.domainName = options.domainName;
    params.location = options.location;
    params.idletimeout = options.idletimeout;
    params.allocationMethod = options.allocationMethod;

    var publicipCRUD = new PublicipCRUD(this.cli, networkResourceProviderClient);
    publicipCRUD.create(resourceGroupName, params, _);
  },

<<<<<<< HEAD
  showPublicIP: function(resourceGroupName, name, options, _) {
    var networkResourceProviderClient = this._getNetworkProviderClient(this.subscription);
=======
  showPublicIP: function (resourceGroupName, name, options, _) {
    var subscription = profile.current.getSubscription(this.subscription);
    var networkResourceProviderClient = this._getSubscriptionNetworkClient(subscription);
>>>>>>> 8de12bb8
    var params = {};
    params.name = name;

    var publicipCRUD = new PublicipCRUD(this.cli, networkResourceProviderClient);
    publicipCRUD.show(resourceGroupName, params, _);
  },

<<<<<<< HEAD
  deletePublicIP: function(resourceGroupName, name, options, _) {
    var networkResourceProviderClient = this._getNetworkProviderClient(this.subscription);
=======
  deletePublicIP: function (resourceGroupName, name, options, _) {
    var subscription = profile.current.getSubscription(this.subscription);
    var networkResourceProviderClient = this._getSubscriptionNetworkClient(subscription);
>>>>>>> 8de12bb8
    var params = {};
    params.name = name;
    params.quiet = options.quiet;

    var publicipCRUD = new PublicipCRUD(this.cli, networkResourceProviderClient);
    publicipCRUD.delete(resourceGroupName, params, _);
  },

<<<<<<< HEAD
  listPublicIPs: function(resourceGroupName, options, _) {
    var networkResourceProviderClient = this._getNetworkProviderClient(this.subscription);
=======
  listPublicIPs: function (resourceGroupName, options, _) {
    var subscription = profile.current.getSubscription(this.subscription);
    var networkResourceProviderClient = this._getSubscriptionNetworkClient(subscription);
>>>>>>> 8de12bb8
    var params = {};

    var publicipCRUD = new PublicipCRUD(this.cli, networkResourceProviderClient);
    publicipCRUD.list(resourceGroupName, params, _);
  },

<<<<<<< HEAD
  _getNetworkProviderClient: function(subName){
    var subscriptionName = subName;
    var subscription = profile.current.getSubscription(subscriptionName);
    var networkResourceProviderClient = this._getSubscriptionNetworkClient(subscription);
    return networkResourceProviderClient;
=======
  listNICs: function (resourceGroupName, options, _) {
    var subscription = profile.current.getSubscription(this.subscription);
    var networkResourceProviderClient = this._getSubscriptionNetworkClient(subscription);
    var params = {};

    var nicCRUD = new NicCRUD(this.cli, networkResourceProviderClient);
    nicCRUD.list(resourceGroupName, params, _);
  },

  showNIC: function (resourceGroupName, name, options, _) {
    var subscription = profile.current.getSubscription(this.subscription);
    var networkResourceProviderClient = this._getSubscriptionNetworkClient(subscription);
    var params = {};
    params.name = name;

    var nicCRUD = new NicCRUD(this.cli, networkResourceProviderClient);
    nicCRUD.show(resourceGroupName, params, _);
  },

  deleteNIC: function (resourceGroupName, name, options, _) {
    var subscription = profile.current.getSubscription(this.subscription);
    var networkResourceProviderClient = this._getSubscriptionNetworkClient(subscription);
    var params = {};
    params.name = name;
    params.quiet = options.quiet;

    var nicCRUD = new NicCRUD(this.cli, networkResourceProviderClient);
    nicCRUD.delete(resourceGroupName, params, _);
>>>>>>> 8de12bb8
  },

  _getSubscriptionNetworkClient: function (subscription) {
    return subscription.createClient(this._createNetworkResourceProviderClient, this.azureServiceBaseUri);
  },

  _createNetworkResourceProviderClient: function (credentails, baseUri) {
    return new NetWorkResourceProviderClient.NetworkResourceProviderClient(credentails, baseUri);
  }
});

module.exports = NetworkClient;<|MERGE_RESOLUTION|>--- conflicted
+++ resolved
@@ -7,11 +7,8 @@
 var SubnetCRUD = require('./subnetCRUD');
 var LoadBalancerCRUD = require('./loadbalancerCRUD');
 var PublicipCRUD = require('./publicipCRUD');
-<<<<<<< HEAD
 var VnetCRUD = require('./vnetCRUD');
-=======
 var NicCRUD = require('./nicCRUD');
->>>>>>> 8de12bb8
 
 function NetworkClient(cli, subscription) {
   this.cli = cli;
@@ -21,7 +18,6 @@
 }
 
 __.extend(NetworkClient.prototype, {
-<<<<<<< HEAD
   createVNet: function(resourceGroupName, vNetName, location, options, _) {
     var networkResourceProviderClient = this._getNetworkProviderClient(this.subscription);
 
@@ -49,9 +45,6 @@
       vNetCRUD.show(resourceGroupName, vnetName, _);
   },
 
-  createPublicIP: function(resourceGroupName, name, options, _) {
-    var networkResourceProviderClient = this._getNetworkProviderClient(this.subscription);
-=======
   listSubnets: function (resourceGroupName, name, options, _) {
     var subscription = profile.current.getSubscription(this.subscription);
     var networkResourceProviderClient = this._getSubscriptionNetworkClient(subscription);
@@ -125,10 +118,8 @@
     loadbalancerCRUD.import(resourceGroupName, params, _);
   },
 
-  createPublicIP: function (resourceGroupName, name, options, _) {
-    var subscription = profile.current.getSubscription(this.subscription);
-    var networkResourceProviderClient = this._getSubscriptionNetworkClient(subscription);
->>>>>>> 8de12bb8
+  createPublicIP: function(resourceGroupName, name, options, _) {
+    var networkResourceProviderClient = this._getNetworkProviderClient(this.subscription);
     var params = {};
     params.name = name;
     params.domainName = options.domainName;
@@ -140,14 +131,8 @@
     publicipCRUD.create(resourceGroupName, params, _);
   },
 
-<<<<<<< HEAD
   showPublicIP: function(resourceGroupName, name, options, _) {
     var networkResourceProviderClient = this._getNetworkProviderClient(this.subscription);
-=======
-  showPublicIP: function (resourceGroupName, name, options, _) {
-    var subscription = profile.current.getSubscription(this.subscription);
-    var networkResourceProviderClient = this._getSubscriptionNetworkClient(subscription);
->>>>>>> 8de12bb8
     var params = {};
     params.name = name;
 
@@ -155,14 +140,8 @@
     publicipCRUD.show(resourceGroupName, params, _);
   },
 
-<<<<<<< HEAD
   deletePublicIP: function(resourceGroupName, name, options, _) {
     var networkResourceProviderClient = this._getNetworkProviderClient(this.subscription);
-=======
-  deletePublicIP: function (resourceGroupName, name, options, _) {
-    var subscription = profile.current.getSubscription(this.subscription);
-    var networkResourceProviderClient = this._getSubscriptionNetworkClient(subscription);
->>>>>>> 8de12bb8
     var params = {};
     params.name = name;
     params.quiet = options.quiet;
@@ -171,60 +150,53 @@
     publicipCRUD.delete(resourceGroupName, params, _);
   },
 
-<<<<<<< HEAD
   listPublicIPs: function(resourceGroupName, options, _) {
     var networkResourceProviderClient = this._getNetworkProviderClient(this.subscription);
-=======
-  listPublicIPs: function (resourceGroupName, options, _) {
-    var subscription = profile.current.getSubscription(this.subscription);
-    var networkResourceProviderClient = this._getSubscriptionNetworkClient(subscription);
->>>>>>> 8de12bb8
     var params = {};
 
     var publicipCRUD = new PublicipCRUD(this.cli, networkResourceProviderClient);
     publicipCRUD.list(resourceGroupName, params, _);
   },
 
-<<<<<<< HEAD
+  listNICs: function (resourceGroupName, options, _) {
+    var subscription = profile.current.getSubscription(this.subscription);
+    var networkResourceProviderClient = this._getSubscriptionNetworkClient(subscription);
+    var params = {};
+
+    var nicCRUD = new NicCRUD(this.cli, networkResourceProviderClient);
+    nicCRUD.list(resourceGroupName, params, _);
+  },
+
+  showNIC: function (resourceGroupName, name, options, _) {
+    var subscription = profile.current.getSubscription(this.subscription);
+    var networkResourceProviderClient = this._getSubscriptionNetworkClient(subscription);
+    var params = {};
+    params.name = name;
+
+    var nicCRUD = new NicCRUD(this.cli, networkResourceProviderClient);
+    nicCRUD.show(resourceGroupName, params, _);
+  },
+
+  deleteNIC: function (resourceGroupName, name, options, _) {
+    var subscription = profile.current.getSubscription(this.subscription);
+    var networkResourceProviderClient = this._getSubscriptionNetworkClient(subscription);
+    var params = {};
+    params.name = name;
+    params.quiet = options.quiet;
+
+    var nicCRUD = new NicCRUD(this.cli, networkResourceProviderClient);
+    nicCRUD.delete(resourceGroupName, params, _);
+  },
+
+  _getSubscriptionNetworkClient: function (subscription) {
+    return subscription.createClient(this._createNetworkResourceProviderClient, this.azureServiceBaseUri);
+  },
+
   _getNetworkProviderClient: function(subName){
     var subscriptionName = subName;
     var subscription = profile.current.getSubscription(subscriptionName);
     var networkResourceProviderClient = this._getSubscriptionNetworkClient(subscription);
     return networkResourceProviderClient;
-=======
-  listNICs: function (resourceGroupName, options, _) {
-    var subscription = profile.current.getSubscription(this.subscription);
-    var networkResourceProviderClient = this._getSubscriptionNetworkClient(subscription);
-    var params = {};
-
-    var nicCRUD = new NicCRUD(this.cli, networkResourceProviderClient);
-    nicCRUD.list(resourceGroupName, params, _);
-  },
-
-  showNIC: function (resourceGroupName, name, options, _) {
-    var subscription = profile.current.getSubscription(this.subscription);
-    var networkResourceProviderClient = this._getSubscriptionNetworkClient(subscription);
-    var params = {};
-    params.name = name;
-
-    var nicCRUD = new NicCRUD(this.cli, networkResourceProviderClient);
-    nicCRUD.show(resourceGroupName, params, _);
-  },
-
-  deleteNIC: function (resourceGroupName, name, options, _) {
-    var subscription = profile.current.getSubscription(this.subscription);
-    var networkResourceProviderClient = this._getSubscriptionNetworkClient(subscription);
-    var params = {};
-    params.name = name;
-    params.quiet = options.quiet;
-
-    var nicCRUD = new NicCRUD(this.cli, networkResourceProviderClient);
-    nicCRUD.delete(resourceGroupName, params, _);
->>>>>>> 8de12bb8
-  },
-
-  _getSubscriptionNetworkClient: function (subscription) {
-    return subscription.createClient(this._createNetworkResourceProviderClient, this.azureServiceBaseUri);
   },
 
   _createNetworkResourceProviderClient: function (credentails, baseUri) {
