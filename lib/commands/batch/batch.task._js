--- conflicted
+++ resolved
@@ -48,9 +48,6 @@
   task.command('create [jobId] [json-file]')
     .description($('Create a Batch task'))
     .option('-j, --job-id <jobId>', $('the id of the job to which the task is to be added'))
-<<<<<<< HEAD
-    .option('-f, --json-file <json-file>', $('the file containing either a single task object or an array of task objects in JSON format'))
-=======
     .option('-f, --json-file <json-file>', $('the file containing either a single task object or an array of task objects in JSON format, if this parameter is specified, --id and --command-line parameters are ignored'))
     .option('-i, --id <taskId>', $('the Batch task id'))
     .option('-c, --command-line <command-line>', $('the command line of the task'))
@@ -60,7 +57,6 @@
     .option('--retention-time <retention-time>', $('the time in which the working directory for the task is retained, in ISO 8601 duration formation'))
     .option('-e, --environment-settings <environment-settings>', $('the semicolon separated list of environment variable settings for the task, ex: name1=value1;name2=value2'))
     .option('-r, --resources-files <resources-files>', $('the semicolon separated list of files that Batch will download to the compute node before running the command line, ex: blob1=file1;blob2=file2'))
->>>>>>> d0328644
     .appendBatchAccountOption()
     .execute(createTask);
 
@@ -136,23 +132,6 @@
     var client = batchUtil.createBatchServiceClient(options);
     var resultMapper;
 
-<<<<<<< HEAD
-    var parsedResponse = JSON.parse(objJson);
-    var addTask = null;
-    var multiTasks = false;
-    if (parsedResponse !== null && parsedResponse !== undefined) {
-      var resultMapper = new client.models['TaskAddParameter']().mapper();
-      addTask = client.deserialize(resultMapper, parsedResponse, 'result');
-      if (!addTask || Object.keys(addTask).length === 0 ) {
-        if (parsedResponse.length > 100) {
-          throw new Error($('Too many tasks specified. The maximum number of tasks that can be added in a single request is 100.'));
-        }
-        if (parsedResponse.length === 0) {
-          throw new Error($('Invalid json file.'));
-        }
-        addTask = [];
-        parsedResponse.forEach(function(entry) {
-=======
     if (!jsonFile) {    
       if (!options.id) {
         jsonFile = interaction.promptIfNotGiven($('JSON file name: '), jsonFile, _);
@@ -221,7 +200,6 @@
         }
         addTask = [];
         parsedJson.forEach(function(entry) {
->>>>>>> d0328644
           addTask.push(client.deserialize(resultMapper, entry, 'result'));
         });
         multiTasks = true;
@@ -244,7 +222,6 @@
           if (typeof err.message === 'object') {
             err.message = err.message.value;
           }
-<<<<<<< HEAD
         }
 
         throw err;
@@ -275,9 +252,6 @@
             err.message = err.message.value;
           }
         }
-=======
-        }
->>>>>>> d0328644
 
         throw err;
       }
@@ -285,38 +259,6 @@
         endProgress();
       }
 
-<<<<<<< HEAD
-=======
-      cli.interaction.formatOutput(result.value, function (outputData) {
-        if (outputData.length === 0) {
-          logger.info($('No task creation result found'));
-        } else {
-          logger.table(outputData, function(row, item) {
-            row.cell($('Task Id'), item.taskId);
-            row.cell($('Status'), item.status);
-            row.cell($('Error'), item.error ? item.error.code : '');
-          });
-        }
-      });
-    } else {
-      batchOptions.taskAddOptions = batchUtil.getBatchOperationDefaultOption();
-      
-      try {
-        client.task.add(jobId, addTask, batchOptions, _);
-      } catch (err) {
-        if (err.message) {
-          if (typeof err.message === 'object') {
-            err.message = err.message.value;
-          }
-        }
-
-        throw err;
-      }
-      finally {
-        endProgress();
-      }
-
->>>>>>> d0328644
       logger.verbose(util.format($('Task %s has been created successfully'), addTask.id));
       showTask(jobId, addTask.id, options, _);
     }
