﻿/**
* Copyright (c) Microsoft.  All rights reserved.
*
* Licensed under the Apache License, Version 2.0 (the "License");
* you may not use this file except in compliance with the License.
* You may obtain a copy of the License at
*   http://www.apache.org/licenses/LICENSE-2.0
*
* Unless required by applicable law or agreed to in writing, software
* distributed under the License is distributed on an "AS IS" BASIS,
* WITHOUT WARRANTIES OR CONDITIONS OF ANY KIND, either express or implied.
* See the License for the specific language governing permissions and
* limitations under the License.
*/

'use strict';

var should = require('should');

var util = require('util');
var fs = require('fs');
var path = require('path');
var profile = require('../../../../lib/util/profile');
var CLITest = require('../../../framework/arm-cli-test');
var testUtil = require('../../../util/util');

var requiredEnvironment = [
  { requiresToken: true },
  'AZURE_ARM_TEST_STORAGEACCOUNT',
  { name: 'AZURE_ARM_TEST_LOCATION', defaultValue: 'West US' }
];

var testprefix = 'arm-cli-deployment-tests';
<<<<<<< HEAD
var galleryTemplateName;
var templateUrl;
=======
var galleryTemplate = 'Microsoft.ASPNETStarterSite.0.2.0-preview';
>>>>>>> 9229eb10
var createdGroups = [];
var createdDeployments = [];
var cleanedUpGroups = 0;

describe('arm', function () {
  describe('deployment', function () {
    var suite;
    var testStorageAccount;
    var testLocation;
    var normalizedTestLocation;

    before(function (done) {
<<<<<<< HEAD
      suite = new CLITest(testprefix);
      suite.setupSuite(function () {
        testUtil.getTemplateInfo(suite, 'Microsoft.ASPNETStarterSite', function(error, templateInfo) {
          if (error) {
            console.log(error);
          }
          galleryTemplateName = templateInfo.templateName;
          templateUrl = templateInfo.templateUrl;
          done();
        });
      });     
=======
      suite = new CLITest(testprefix, requiredEnvironment);
      suite.setupSuite(done);
>>>>>>> 9229eb10
    });

    after(function (done) {
      suite.teardownSuite(done);
    });

    beforeEach(function (done) {
      suite.setupTest(function () {
        testStorageAccount = process.env['AZURE_ARM_TEST_STORAGEACCOUNT'];
        testLocation = process.env['AZURE_ARM_TEST_LOCATION'];
        normalizedTestLocation = testLocation.toLowerCase().replace(/ /g, '');
        done();
      });
    });

    afterEach(function (done) {
      suite.teardownTest(done);
    });

    function cleanup(done) {
      function deleteGroups(index, callback) {
        if (index === createdGroups.length) {
          return callback();
        }
        suite.execute('group delete %s --quiet -vv', createdGroups[index], function () {
          deleteGroups(index + 1, callback);
        });
      }

      deleteGroups(cleanedUpGroups, function () {
        cleanedUpGroups = createdGroups.length;
        done();
      });
    }

    describe('list and show', function () {
      it('should all work with switches', function (done) {
        var deploymentState = 'Accepted';
        var parameterFile = path.join(__dirname, '../../../data/arm-deployment-parameters.json');
        var groupName = suite.generateId('xDeploymentTestGroup', createdGroups, suite.isMocked);
        var deploymentName = suite.generateId('Deploy1', createdDeployments, suite.isMocked);
        var templateFile = 'https://testtemplates.blob.core.windows.net/templates/good-website.js';
        var commandToCreateDeployment = util.format('group deployment create -f %s -g %s -n %s -e %s --json -vv',
            templateFile, groupName, deploymentName, parameterFile);

        suite.execute('group create %s --location %s --json --quiet', groupName, testLocation, function (result) {
          result.exitStatus.should.equal(0);
          suite.execute(commandToCreateDeployment, function (result) {
            result.exitStatus.should.equal(0);

            suite.execute('group deployment show -g %s -n %s --json', groupName, deploymentName, function (showResult) {
              showResult.exitStatus.should.equal(0);
              showResult.text.indexOf(deploymentName).should.be.above(-1);

              suite.execute('group deployment list -g %s --state %s --json', groupName, deploymentState, function (listResult) {
                listResult.exitStatus.should.equal(0);
                listResult.text.indexOf(deploymentName).should.be.above(-1);
                cleanup(done);
              });
            });
          });
        });
      });

      it('should all work without switches', function (done) {
        var deploymentState = 'Accepted';
        var parameterFile = path.join(__dirname, '../../../data/arm-deployment-parameters.json');
        var groupName = suite.generateId('xDeploymentTestGroup', createdGroups, suite.isMocked);
        var deploymentName = suite.generateId('Deploy1', createdDeployments, suite.isMocked);
        var templateFile = 'https://testtemplates.blob.core.windows.net/templates/good-website.js';
        var commandToCreateDeployment = util.format('group deployment create -f %s -g %s -n %s -e %s --json -vv',
            templateFile, groupName, deploymentName, parameterFile);

        suite.execute('group create %s --location %s --json --quiet', groupName, testLocation, function (result) {
          result.exitStatus.should.equal(0);
          suite.execute(commandToCreateDeployment, function (result) {
            result.exitStatus.should.equal(0);

            suite.execute('group deployment show %s %s --json', groupName, deploymentName, function (showResult) {
              showResult.exitStatus.should.equal(0);
              showResult.text.indexOf(deploymentName).should.be.above(-1);

              suite.execute('group deployment list %s %s --json', groupName, deploymentState, function (listResult) {
                listResult.exitStatus.should.equal(0);
                listResult.text.indexOf(deploymentName).should.be.above(-1);
                cleanup(done);
              });
            });
          });
        });
      });
    });

    describe('stop', function () {
      it('should work', function (done) {
        var parameterFile = path.join(__dirname, '../../../data/startersite-parameters.json');
        var groupName = suite.generateId('xDeploymentTestGroup', createdGroups, suite.isMocked);
        var deploymentName = suite.generateId('Deploy1', createdDeployments, suite.isMocked);
        var commandToCreateDeployment = util.format('group deployment create -f %s -g %s -n %s -e %s --json -vv',
            templateUrl, groupName, deploymentName, parameterFile);

        suite.execute('group create %s %s --json --quiet', groupName, testLocation, function (result) {
          result.exitStatus.should.equal(0);
          suite.execute(commandToCreateDeployment, function (result) {
            result.exitStatus.should.equal(0);

            suite.execute('group deployment stop -g %s -n %s -q --json', groupName, deploymentName, function (listResult) {
              listResult.exitStatus.should.equal(0);

              cleanup(done);
            });
          });
        });
      });

      it('should stop the currently running deployment when deployment name is not provided and only 1 deployment is currently running', function (done) {
        var parameterFile = path.join(__dirname, '../../../data/startersite-parameters.json');
        var groupName = suite.generateId('xDeploymentTestGroup', createdGroups, suite.isMocked);
        var deploymentName = suite.generateId('Deploy1', createdDeployments, suite.isMocked);
        var commandToCreateDeployment = util.format('group deployment create -f %s -g %s -n %s -e %s --json -vv',
            templateUrl, groupName, deploymentName, parameterFile);

        suite.execute('group create %s --location %s --json --quiet', groupName, testLocation, function (result) {
          result.exitStatus.should.equal(0);
          suite.execute(commandToCreateDeployment, function (result) {
            result.exitStatus.should.equal(0);

            suite.execute('group deployment stop -g %s -q --json', groupName, function (listResult) {
              listResult.exitStatus.should.equal(0);

              cleanup(done);
            });
          });
        });
      });

      it('should fail when the deployment name is not provided and more than 1 deployment is currently running', function (done) {
        var parameterFile = path.join(__dirname, '../../../data/startersite-parameters.json');
        var groupName = suite.generateId('xDeploymentTestGroup', createdGroups, suite.isMocked);
        var deploymentName = suite.generateId('Deploy1', createdDeployments, suite.isMocked);
        var deploymentName1 = suite.generateId('Deploy2', createdDeployments, suite.isMocked);
        var commandToCreateDeployment = util.format('group deployment create -f %s -g %s -n %s -e %s --json -vv',
            templateUrl, groupName, deploymentName, parameterFile);

        suite.execute('group create %s --location %s --json --quiet', groupName, testLocation, function (result) {
          result.exitStatus.should.equal(0);
          suite.execute(commandToCreateDeployment, function (result) {
            result.exitStatus.should.equal(0);
            suite.execute('group deployment create -f %s -g %s -n %s -e %s --json -vv', templateUrl, groupName, deploymentName1, parameterFile, function (result2) {
              result2.exitStatus.should.equal(0);
              suite.execute('group deployment stop -g %s -q --json', groupName, function (listResult) {
                listResult.exitStatus.should.equal(1);
                listResult.errorText.should.include('There are more than 1 deployment in either "Running" or "Accepted" state, please name one.');
                cleanup(done);
              });
            });
          });
        });
      });
    });

    describe('create', function () {
      it('should work with a remote file', function (done) {
        var parameterFile = path.join(__dirname, '../../../data/startersite-parameters.json');
        var groupName = suite.generateId('xDeploymentTestGroup', createdGroups, suite.isMocked);
        var deploymentName = suite.generateId('Deploy1', createdDeployments, suite.isMocked);
        var commandToCreateDeployment = util.format('group deployment create -f %s -g %s -n %s -e %s -s %s --json -vv',
            templateUrl, groupName, deploymentName, parameterFile, testStorageAccount);

        suite.execute('group create %s --location %s --json --quiet', groupName, testLocation, function (result) {
          result.exitStatus.should.equal(0);
          suite.execute(commandToCreateDeployment, function (result) {
            result.exitStatus.should.equal(0);

            suite.execute('group deployment stop -g %s -n %s -q --json', groupName, deploymentName, function (listResult) {
              listResult.exitStatus.should.equal(0);

              cleanup(done);
            });
          });
        });
      });

      it('should all work with a local file', function (done) {
        var parameterFile = path.join(__dirname, '../../../data/arm-deployment-parameters.json');
        var groupName = suite.generateId('xDeploymentTestGroup', createdGroups, suite.isMocked);
        var deploymentName = suite.generateId('Deploy1', createdDeployments, suite.isMocked);
        var templateFile = path.join(__dirname, '../../../data/arm-deployment-template.json');
        var commandToCreateDeployment = util.format('group deployment create -f %s -g %s -n %s -e %s -s %s --json -vv',
            templateFile, groupName, deploymentName, parameterFile, testStorageAccount);

        suite.execute('group create %s --location %s --json --quiet', groupName, testLocation, function (result) {
          result.exitStatus.should.equal(0);
          suite.execute(commandToCreateDeployment, function (result) {
            result.exitStatus.should.equal(0);

            suite.execute('group deployment show -g %s -n %s --json', groupName, deploymentName, function (showResult) {
              showResult.exitStatus.should.equal(0);
              showResult.text.indexOf(deploymentName).should.be.above(-1);

              suite.execute('group deployment list -g %s --json', groupName, function (listResult) {
                listResult.exitStatus.should.equal(0);
                listResult.text.indexOf(deploymentName).should.be.above(-1);
                cleanup(done);
              });
            });
          });
        });
      });

      it('should all work with a string for parameters', function (done) {
        var parameters = fs.readFileSync(path.join(__dirname, '../../../data/arm-deployment-parameters.json')).toString().replace(/\n/g, '').replace(/\r/g, '');
        var groupName = suite.generateId('xDeploymentTestGroup', createdGroups, suite.isMocked);
        var deploymentName = suite.generateId('Deploy1', createdDeployments, suite.isMocked);
        var templateFile = path.join(__dirname, '../../../data/arm-deployment-template.json');

        parameters = JSON.stringify(JSON.parse(parameters));

        suite.execute('group create %s --location %s --json --quiet', groupName, testLocation, function (result) {
          result.exitStatus.should.equal(0);
          suite.execute('group deployment create -f %s -g %s -n %s -s %s -p %s --json -vv',
            templateFile, groupName, deploymentName, testStorageAccount, parameters, function (result) {
            result.exitStatus.should.equal(0);

            suite.execute('group deployment show -g %s -n %s --json', groupName, deploymentName, function (showResult) {
              showResult.exitStatus.should.equal(0);
              showResult.text.indexOf(deploymentName).should.be.above(-1);

              suite.execute('group deployment list -g %s --json', groupName, function (listResult) {
                listResult.exitStatus.should.equal(0);
                listResult.text.indexOf(deploymentName).should.be.above(-1);
                cleanup(done);
              });
            });
          });
        });
      });

      it('should all work with a gallery template and a string for parameters', function (done) {
        var parameters = fs.readFileSync(path.join(__dirname, '../../../data/startersite-parameters.json')).toString().replace(/\n/g, '').replace(/\r/g, '');
        var groupName = suite.generateId('xDeploymentTestGroup', createdGroups, suite.isMocked);
        var deploymentName = suite.generateId('Deploy1', createdDeployments, suite.isMocked);

        suite.execute('group create %s --location %s --quiet --json', groupName, testLocation, function (result) {
          result.exitStatus.should.equal(0);
          suite.execute('group deployment create -y %s -g %s -n %s -p %s --json -vv',
            galleryTemplateName, groupName, deploymentName, parameters, function (result) {
            result.exitStatus.should.equal(0);

            suite.execute('group deployment show -g %s -n %s --json', groupName, deploymentName, function (showResult) {
              showResult.exitStatus.should.equal(0);
              showResult.text.indexOf(deploymentName).should.be.above(-1);

              suite.execute('group deployment list -g %s --json', groupName, function (listResult) {
                listResult.exitStatus.should.equal(0);
                listResult.text.indexOf(deploymentName).should.be.above(-1);
                cleanup(done);
              });
            });
          });
        });
      });

      it('should fail when both gallery template and file template are provided', function (done) {
        var parameterFile = path.join(__dirname, '../../../data/arm-deployment-parameters.json');
        var groupName = suite.generateId('xDeploymentTestGroup', createdGroups, suite.isMocked);
        var deploymentName = suite.generateId('Deploy1', createdDeployments, suite.isMocked);
        var templateFile = path.join(__dirname, '../../../data/arm-deployment-template.json');
        var commandToCreateDeployment = util.format('group deployment create -f %s -y %s -g %s -n %s -e %s -s %s --json',
            templateFile, galleryTemplateName, groupName, deploymentName, parameterFile, testStorageAccount);

        suite.execute('group create %s --location %s --json --quiet', groupName, testLocation, function (result) {
          result.exitStatus.should.equal(0);
          suite.execute(commandToCreateDeployment, function (result) {
            result.exitStatus.should.equal(1);
            result.errorText.should.include('Specify exactly one of the --gallery-template, --template-file, or template-uri options.');
            cleanup(done);
          });
        });
      });

      it('should fail when an incorrect gallery template is provided', function (done) {
        var parameterFile = path.join(__dirname, '../../../data/arm-deployment-parameters.json');
        var groupName = suite.generateId('xDeploymentTestGroup', createdGroups, suite.isMocked);
        var deploymentName = suite.generateId('Deploy1', createdDeployments, suite.isMocked);
        var galleryTemplate = 'Microsoft.ASPNETStarterSite.0.1.0-preview101ABC';
        var commandToCreateDeployment = util.format('group deployment create -y %s -g %s -n %s -e %s --json',
            galleryTemplate, groupName, deploymentName, parameterFile);

        suite.execute('group create %s --location %s --json --quiet', groupName, testLocation, function (result) {
          result.exitStatus.should.equal(0);
          suite.execute(commandToCreateDeployment, function (result) {
            result.exitStatus.should.equal(1);
            result.errorText.should.include('Gallery item \'Microsoft.ASPNETStarterSite.0.1.0-preview101ABC\' was not found.');
            cleanup(done);
          });
        });
      });

      it('should fail when a parameter is missing for a deployment template', function (done) {
        var parameterString = "{ \"siteName\":{\"value\":\"xDeploymentTestSite1\"}, \"hostingPlanName\":{ \"value\":\"xDeploymentTestHost1\" }, \"sku\":{ \"value\":\"Free\" }, \"workerSize\":{ \"value\":\"0\" }}";
        var groupName = suite.generateId('xDeploymentTestGroup', createdGroups, suite.isMocked);
        var deploymentName = suite.generateId('Deploy1', createdDeployments, suite.isMocked);

        suite.execute('group create %s --location %s --json --quiet', groupName, testLocation, function (result) {
          result.exitStatus.should.equal(0);
          suite.execute('group deployment create -y %s -g %s -n %s -p %s --json', galleryTemplateName, groupName, deploymentName, parameterString, function (result) {
            result.exitStatus.should.equal(1);
            result.errorText.should.include('Deployment template validation failed: \'The value for the template parameter \'siteLocation\' is not provided.\'.');
            cleanup(done);
          });
        });
      });
    });
  });
});<|MERGE_RESOLUTION|>--- conflicted
+++ resolved
@@ -31,12 +31,8 @@
 ];
 
 var testprefix = 'arm-cli-deployment-tests';
-<<<<<<< HEAD
 var galleryTemplateName;
-var templateUrl;
-=======
-var galleryTemplate = 'Microsoft.ASPNETStarterSite.0.2.0-preview';
->>>>>>> 9229eb10
+var galleryTemplateUrl;
 var createdGroups = [];
 var createdDeployments = [];
 var cleanedUpGroups = 0;
@@ -49,22 +45,8 @@
     var normalizedTestLocation;
 
     before(function (done) {
-<<<<<<< HEAD
-      suite = new CLITest(testprefix);
-      suite.setupSuite(function () {
-        testUtil.getTemplateInfo(suite, 'Microsoft.ASPNETStarterSite', function(error, templateInfo) {
-          if (error) {
-            console.log(error);
-          }
-          galleryTemplateName = templateInfo.templateName;
-          templateUrl = templateInfo.templateUrl;
-          done();
-        });
-      });     
-=======
       suite = new CLITest(testprefix, requiredEnvironment);
-      suite.setupSuite(done);
->>>>>>> 9229eb10
+      suite.setupSuite(done);     
     });
 
     after(function (done) {
@@ -76,7 +58,14 @@
         testStorageAccount = process.env['AZURE_ARM_TEST_STORAGEACCOUNT'];
         testLocation = process.env['AZURE_ARM_TEST_LOCATION'];
         normalizedTestLocation = testLocation.toLowerCase().replace(/ /g, '');
-        done();
+        testUtil.getTemplateInfo(suite, 'Microsoft.ASPNETStarterSite', function(error, templateInfo) {
+          if (error) {
+            return done(new Error('Could not get template info: ' + error));
+          }
+          galleryTemplateName = templateInfo.templateName;
+          galleryTemplateUrl = templateInfo.templateUrl;
+          done();
+        });
       });
     });
 
@@ -164,7 +153,7 @@
         var groupName = suite.generateId('xDeploymentTestGroup', createdGroups, suite.isMocked);
         var deploymentName = suite.generateId('Deploy1', createdDeployments, suite.isMocked);
         var commandToCreateDeployment = util.format('group deployment create -f %s -g %s -n %s -e %s --json -vv',
-            templateUrl, groupName, deploymentName, parameterFile);
+            galleryTemplateUrl, groupName, deploymentName, parameterFile);
 
         suite.execute('group create %s %s --json --quiet', groupName, testLocation, function (result) {
           result.exitStatus.should.equal(0);
@@ -185,7 +174,7 @@
         var groupName = suite.generateId('xDeploymentTestGroup', createdGroups, suite.isMocked);
         var deploymentName = suite.generateId('Deploy1', createdDeployments, suite.isMocked);
         var commandToCreateDeployment = util.format('group deployment create -f %s -g %s -n %s -e %s --json -vv',
-            templateUrl, groupName, deploymentName, parameterFile);
+            galleryTemplateUrl, groupName, deploymentName, parameterFile);
 
         suite.execute('group create %s --location %s --json --quiet', groupName, testLocation, function (result) {
           result.exitStatus.should.equal(0);
@@ -207,13 +196,13 @@
         var deploymentName = suite.generateId('Deploy1', createdDeployments, suite.isMocked);
         var deploymentName1 = suite.generateId('Deploy2', createdDeployments, suite.isMocked);
         var commandToCreateDeployment = util.format('group deployment create -f %s -g %s -n %s -e %s --json -vv',
-            templateUrl, groupName, deploymentName, parameterFile);
-
-        suite.execute('group create %s --location %s --json --quiet', groupName, testLocation, function (result) {
-          result.exitStatus.should.equal(0);
-          suite.execute(commandToCreateDeployment, function (result) {
-            result.exitStatus.should.equal(0);
-            suite.execute('group deployment create -f %s -g %s -n %s -e %s --json -vv', templateUrl, groupName, deploymentName1, parameterFile, function (result2) {
+            galleryTemplateUrl, groupName, deploymentName, parameterFile);
+
+        suite.execute('group create %s --location %s --json --quiet', groupName, testLocation, function (result) {
+          result.exitStatus.should.equal(0);
+          suite.execute(commandToCreateDeployment, function (result) {
+            result.exitStatus.should.equal(0);
+            suite.execute('group deployment create -f %s -g %s -n %s -e %s --json -vv', galleryTemplateUrl, groupName, deploymentName1, parameterFile, function (result2) {
               result2.exitStatus.should.equal(0);
               suite.execute('group deployment stop -g %s -q --json', groupName, function (listResult) {
                 listResult.exitStatus.should.equal(1);
@@ -232,7 +221,7 @@
         var groupName = suite.generateId('xDeploymentTestGroup', createdGroups, suite.isMocked);
         var deploymentName = suite.generateId('Deploy1', createdDeployments, suite.isMocked);
         var commandToCreateDeployment = util.format('group deployment create -f %s -g %s -n %s -e %s -s %s --json -vv',
-            templateUrl, groupName, deploymentName, parameterFile, testStorageAccount);
+            galleryTemplateUrl, groupName, deploymentName, parameterFile, testStorageAccount);
 
         suite.execute('group create %s --location %s --json --quiet', groupName, testLocation, function (result) {
           result.exitStatus.should.equal(0);
