//
// Copyright (c) Microsoft and contributors.  All rights reserved.
//
// Licensed under the Apache License, Version 2.0 (the "License");
// you may not use this file except in compliance with the License.
// You may obtain a copy of the License at
//   http://www.apache.org/licenses/LICENSE-2.0
//
// Unless required by applicable law or agreed to in writing, software
// distributed under the License is distributed on an "AS IS" BASIS,
// WITHOUT WARRANTIES OR CONDITIONS OF ANY KIND, either express or implied.
//
// See the License for the specific language governing permissions and
// limitations under the License.
//

var fs = require('fs');
var ss = require('streamline/lib/streams/streams');
var util = require('util');
var batchUtil = require('./batch.util');
var batchShowUtil = require('./batch.showUtil');
var utils = require('../../util/utils');
var startProgress = batchUtil.startProgress;
var endProgress = batchUtil.endProgress;

var $ = utils.getLocaleString;

/**
* Init batch compute node command
*/
exports.init = function(cli) {
  
  //Init batchUtil
  batchUtil.init(cli);

  /**
  * Define batch compute node command usage
  */
  var batch = cli.category('batch')
    .description($('Commands to manage your Batch objects'));

  var logger = cli.output;

  var interaction = cli.interaction;

  var node = batch.category('node')
    .description($('Commands to manage your Batch compute nodes'));

  var nodeUser = batch.category('node-user')
    .description($('Commands to manage your Batch compute node users'));
  
  var remoteLoginSettings = node.category('remote-login-settings')
    .description($('The remote login settings for a Batch compute node'));  

<<<<<<< HEAD
  nodeUser.command('create [pool-id] [node-id] [user-name]')
    .description($('Adds a user account to the specified compute node'))
    .option('--pool-id <pool-Id>', $('the id of the pool that contains the compute node'))
    .option('--node-id <node-Id>', $('the id of the machine on which you want to create a user account'))
    .option('--user-name <user-name>', $('the name of the user account to be created'))
    .option('--user-password [user-password]', $('the password of the user account'))
=======
  var remoteDesktop = node.category('remote-desktop')
    .description($('The remote desktop protocol for a Batch compute node'));  
    
  var nodeSchedulingSettings = node.category('scheduling')
    .description($('The scheduling property for a Batch compute node'));  
    
  nodeUser.command('create [pool-id] [node-id] [user-name]')
    .description($('Adds a user account to the specified compute node'))
    .option('-p, --pool-id <pool-Id>', $('the id of the pool that contains the compute node'))
    .option('-i, --node-id <node-Id>', $('the id of the machine on which you want to create a user account'))
    .option('-n, --user-name <user-name>', $('the name of the user account to be created'))
    .option('-w, --user-password [user-password]', $('the password of the user account'))
>>>>>>> 7afd49cc
    .option('--ssh-public-key [ssh-public-key]', $('the ssh public key that can be used for remote login to the compute node; can only be specified for Linux nodes'))
    .option('--admin', $('whether the account should be an administrator on the compute node'))
    .option('--expiry-time [expiry-time]', $('the time at which the account should expire'))
    .appendBatchAccountOption()
    .execute(addUser);

  nodeUser.command('delete [pool-id] [node-id] [user-name]')
    .description($('Deletes a user account from the specified compute node'))
    .option('-p, --pool-id <pool-Id>', $('the id of the pool that contains the compute node'))
    .option('-i, --node-id <node-Id>', $('the id of the machine on which you want to delete a user account'))
    .option('-n, --user-name <user-name>', $('the name of user account to delete'))
    .option('-q, --quiet', $('remove the specified user without confirmation'))
    .appendBatchAccountOption()
    .execute(deleteUser);

  nodeUser.command('set [pool-id] [node-id] [user-name]')
    .description($('Update the properties of a user account on the specified compute node'))
<<<<<<< HEAD
    .option('--pool-id <pool-Id>', $('the id of the pool that contains the compute node'))
    .option('--node-id <node-Id>', $('the id of the machine on which you want to update a user account'))
    .option('--user-name <user-name>', $('the name of the user account to update'))
    .option('--user-password [user-password]', $('the password of the user account'))
=======
    .option('-p, --pool-id <pool-Id>', $('the id of the pool that contains the compute node'))
    .option('-i, --node-id <node-Id>', $('the id of the machine on which you want to update a user account'))
    .option('-n, --user-name <user-name>', $('the name of the user account to update'))
    .option('-w, --user-password [user-password]', $('the password of the user account'))
>>>>>>> 7afd49cc
    .option('--ssh-public-key [ssh-public-key]', $('the ssh public key that can be used for remote login to the compute node; can only be specified for Linux nodes'))
    .option('--expiry-time [expiry-time]', $('the time at which the account should expire'))
    .appendBatchAccountOption()
    .execute(updateUser);

  node.command('show [pool-id] [node-id]')
    .description($('Show information about the specified compute node'))
    .option('-p, --pool-id <pool-Id>', $('the id of the pool that contains the compute node'))
    .option('-i, --node-id <node-Id>', $('the id of the compute node that you want to get information about'))
    .appendODataFilterOption(true, false, false)
    .appendBatchAccountOption()
    .execute(showNode);

  node.command('list [pool-id]')
    .description($('Lists the compute nodes in the specified pool'))
    .option('-p, --pool-id <pool-Id>', $('the id of the pool from which you want to list nodes'))
    .appendODataFilterOption(true, true, false)
    .appendBatchAccountOption()
    .execute(listNode);

  node.command('reboot [pool-id] [node-id]')
    .description($('Restarts the specified compute node'))
    .option('-p, --pool-id <pool-Id>', $('the id of the pool that contains the compute node'))
    .option('-i, --node-id <node-Id>', $('the id of the compute node that you want to restart'))
    .option('-o, --reboot-option <reboot-option>', $('when to reboot the compute node and what to do with currently running tasks'))
    .option('-q, --quiet', $('reboot the specified compute node without confirmation'))
    .appendBatchAccountOption()
    .execute(rebootNode);

  node.command('reimage [pool-id] [node-id]')
    .description($('Reinstalls the operating system on the specified compute node'))
    .option('-p, --pool-id <pool-Id>', $('the id of the pool that contains the compute node'))
    .option('-i, --node-id <node-Id>', $('the id of the compute node that you want to reimage'))
    .option('-o, --reimage-option <reimage-option>', $('when to reimage the compute node and what to do with currently running tasks'))
    .option('-q, --quiet', $('reimage the specified compute node without confirmation'))
    .appendBatchAccountOption()
    .execute(reimageNode);

  nodeSchedulingSettings.command('disable [pool-id] [node-id]')
    .description($('Disable scheduling on the Batch compute node'))
    .option('-p, --pool-id <pool-Id>', $('the id of the pool that contains the compute node'))
    .option('-i, --node-id <node-Id>', $('the id of the compute node that you want to disable scheduling'))
    .option('-o, --disable-option <disable-option>', $('option of what to do with currently running tasks when to disable scheduling on the compute node'))
    .appendBatchAccountOption()
    .execute(disableSchedulingNode);
  
  nodeSchedulingSettings.command('enable [pool-id] [node-id]')
    .description($('Enable scheduling on the Batch compute node'))
    .option('-p, --pool-id <pool-Id>', $('the id of the pool that contains the compute node'))
    .option('-i, --node-id <node-Id>', $('the id of the compute node that you want to enable scheduling'))
    .appendBatchAccountOption()
    .execute(enableSchedulingNode);
  
  remoteDesktop.command('show [pool-id] [node-id] [rdp-file]')
    .description($('Gets the Remote Desktop Protocol file for the specified compute node'))
    .option('-p, --pool-id <pool-Id>', $('the id of the pool that contains the compute node'))
    .option('-i, --node-id <node-Id>', $('the id of the compute node for which you want to get the Remote Desktop Protocol file'))
    .option('-f, --rdp-file <rdp-file>', $('the path where you would like to save the Remote Desktop Protocol file'))
    .option('-q, --quiet', $('overwrite the destination Remote Desktop Protocol file without confirmation'))
    .appendBatchAccountOption()
    .execute(getRemoteDesktop);
      
  remoteLoginSettings.command('show [pool-id] [node-id]')
    .description($('Gets the remote login settings for the specified node'))
<<<<<<< HEAD
    .option('--pool-id <pool-Id>', $('the id of the pool that contains the compute node'))
    .option('--node-id <node-Id>', $('the id of the compute node for which you want to get the remote login settings'))
=======
    .option('-p, --pool-id <pool-Id>', $('the id of the pool that contains the compute node'))
    .option('-i, --node-id <node-Id>', $('the id of the compute node for which you want to get the remote login settings'))
>>>>>>> 7afd49cc
    .appendBatchAccountOption()
    .execute(getRemoteLoginSettings);

  /**
  * Implement batch node cli
  */

  /**
  * Add compute node user
  * @param {string} [poolId] pool id
  * @param {string} [nodeId] node id
  * @param {string} [userName] the user name
  * @param {object} options command line options
  * @param {callback} _ callback function
  */
  function addUser(poolId, nodeId, userName, options, _) {
    if (!poolId) {
      poolId = options.poolId;
    }
    poolId = interaction.promptIfNotGiven($('Pool id: '), poolId, _);
    if (!nodeId) {
      nodeId = options.nodeId;
    }
    nodeId = interaction.promptIfNotGiven($('Node id: '), nodeId, _);
    if (!userName) {
      userName = options.userName;
    }
    userName = interaction.promptIfNotGiven($('User name: '), userName, _);

    var client = batchUtil.createBatchServiceClient(options);
    var tips = util.format($('Adding node user %s'), userName);
    var batchOptions = {};
    batchOptions.computeNodeAddUserOptions = batchUtil.getBatchOperationDefaultOption();

    var param = {};
    param.name = userName;
    if (options.userPassword) {
      param.password = options.userPassword;
    }
    if (options.admin) {
      param.isAdmin = true;
    }
    if (options.expiryTime) {
      param.expiryTime = options.expiryTime;
    }
    if (options.sshPublicKey) {
      param.sshPublicKey = options.sshPublicKey;
    }

    startProgress(tips);
    try {
      client.computeNodeOperations.addUser(poolId, nodeId, param, batchOptions, _);
    } catch (err) {
      if (batchUtil.isNotFoundException(err)) {
        throw new Error(util.format($('Pool %s or node %s doesn\'t exist'), poolId, nodeId));
      } else {
        if (err.message) {
          if (typeof err.message === 'object') {
            err.message = err.message.value;
          }
        }

        throw err;
      }
    }
    finally {
      endProgress();
    }

    logger.verbose(util.format($('User %s has been added to node %s successfully'), userName, nodeId));
  }

  /**
   * Delete the specified user
   * @param {string} [poolId] pool Id
   * @param {string} [nodeId] node id
   * @param {string} [userName] the user name
   * @param {object} options command line options
   * @param {callback} _ callback function
   */
  function deleteUser(poolId, nodeId, userName, options, _) {
    if (!poolId) {
      poolId = options.poolId;
    }
    poolId = interaction.promptIfNotGiven($('Pool id: '), poolId, _);
    if (!nodeId) {
      nodeId = options.nodeId;
    }
    nodeId = interaction.promptIfNotGiven($('Node id: '), nodeId, _);
    if (!userName) {
      userName = options.userName;
    }
    userName = interaction.promptIfNotGiven($('User name: '), userName, _);

    var client = batchUtil.createBatchServiceClient(options);
    var tips = util.format($('Deleting user %s'), userName);
    var batchOptions = {};
    batchOptions.computeNodeDeleteUserOptions = batchUtil.getBatchOperationDefaultOption();

    if (!options.quiet) {
      if (!interaction.confirm(util.format($('Do you want to delete user %s? '), userName), _)) {
        return;
      }
    }

    startProgress(tips);

    try {
      client.computeNodeOperations.deleteUser(poolId, nodeId, userName, batchOptions, _);
    } catch (err) {
      if (batchUtil.isNotFoundException(err)) {
        throw new Error(util.format($('Pool %s or node %s doesn\'t exist'), poolId, nodeId));
      } else {
        if (err.message) {
          if (typeof err.message === 'object') {
            err.message = err.message.value;
          }
        }

        throw err;
      }
    } finally {
      endProgress();
    }

    logger.info(util.format($('User %s has been deleted successfully'), userName));
  }

  /**
   * Update compute node user
   * @param {string} [poolId] pool id
   * @param {string} [nodeId] node id
   * @param {string} [userName] the user name
   * @param {object} options command line options
   * @param {callback} _ callback function
   */
  function updateUser(poolId, nodeId, userName, options, _) {
    if (!poolId) {
      poolId = options.poolId;
    }
    poolId = interaction.promptIfNotGiven($('Pool id: '), poolId, _);
    if (!nodeId) {
      nodeId = options.nodeId;
    }
    nodeId = interaction.promptIfNotGiven($('Node id: '), nodeId, _);
    if (!userName) {
      userName = options.userName;
    }
    userName = interaction.promptIfNotGiven($('User name: '), userName, _);

    var client = batchUtil.createBatchServiceClient(options);
    var tips = util.format($('Updating node user %s'), userName);
    var batchOptions = {};
    batchOptions.computeNodeUpdateUserOptions = batchUtil.getBatchOperationDefaultOption();

    var param = {};
    if (options.userPassword) {
      param.password = options.userPassword;
    }
    if (options.expiryTime) {
      param.expiryTime = options.expiryTime;
    }
    if (options.sshPublicKey) {
      param.sshPublicKey = options.sshPublicKey;
    }

    startProgress(tips);
    try {
      client.computeNodeOperations.updateUser(poolId, nodeId, userName, param, batchOptions, _);
    } catch (err) {
      if (batchUtil.isNotFoundException(err)) {
        throw new Error(util.format($('Pool %s or node %s doesn\'t exist'), poolId, nodeId));
      } else {
        if (err.message) {
          if (typeof err.message === 'object') {
            err.message = err.message.value;
          }
        }

        throw err;
      }
    }
    finally {
      endProgress();
    }

    logger.verbose(util.format($('User %s has been updated on node %s successfully'), userName, nodeId));
  }

  /**
  * Show the details of the specified Batch compute node
  * @param {string} [poolId] pool id
  * @param {string} [nodeId] node id
  * @param {object} options command line options
  * @param {callback} _ callback function
  */
  function showNode(poolId, nodeId, options, _) {
    var client = batchUtil.createBatchServiceClient(options);
    if (!poolId) {
      poolId = options.poolId;
    }
    poolId = interaction.promptIfNotGiven($('Pool id: '), poolId, _);
    if (!nodeId) {
      nodeId = options.nodeId;
    }
    nodeId = interaction.promptIfNotGiven($('Node id: '), nodeId, _);
    var tips = $('Getting Batch node information');
    var batchOptions = {};
    batchOptions.computeNodeGetOptions = batchUtil.getBatchOperationDefaultOption();

    if (options.selectClause) {
      batchOptions.computeNodeGetOptions.select = options.selectClause;
    }

    var node = null;
    startProgress(tips);

    try {
      node = client.computeNodeOperations.get(poolId, nodeId, batchOptions, _);
    } catch (err) {
      if (batchUtil.isNotFoundException(err)) {
        throw new Error(util.format($('Pool %s or node %s doesn\'t exist'), poolId, nodeId));
      } else {
        if (err.message) {
          if (typeof err.message === 'object') {
            err.message = err.message.value;
          }
        }
        
        throw err;
      }
    } finally {
      endProgress();
    }

    batchShowUtil.showComputeNode(node, cli.output);
  }

  /**
  * List batch compute nodes
  * @param {string} [poolId] pool id
  * @param {object} options command line options
  * @param {callback} _ callback function
  */
  function listNode(poolId, options, _) {
    if (!poolId) {
      poolId = options.poolId;
    }
    poolId = interaction.promptIfNotGiven($('Pool id: '), poolId, _);

    var client = batchUtil.createBatchServiceClient(options);
    var tips = $('Listing Batch nodes');
    var batchOptions = {};
    batchOptions.computeNodeListOptions = batchUtil.getBatchOperationDefaultOption();

    if (options.selectClause) {
      batchOptions.computeNodeListOptions.select = options.selectClause;
    }
    if (options.filterClause) {
      batchOptions.computeNodeListOptions.filter = options.filterClause;
    }

    var nodes = [];
    startProgress(tips);

    try {
      var result = client.computeNodeOperations.list(poolId, batchOptions, _);
      result.forEach(function (node) {
        nodes.push(node);
      });
      var nextLink = result.odatanextLink;

      while (nextLink) {
        batchOptions.computeNodeListOptions = batchUtil.getBatchOperationDefaultOption();
        result = client.computeNodeOperations.listNext(nextLink, batchOptions, _);
        result.forEach(function (node) {
          nodes.push(node);
        });
        nextLink = result.odatanextLink;
      }
    } catch (err) {
      if (err.message) {
        if (typeof err.message === 'object') {
          err.message = err.message.value;
        }
      }
      
      throw err;
    } finally {
      endProgress();
    }

    cli.interaction.formatOutput(nodes, function (outputData) {
      if (outputData.length === 0) {
        logger.info($('No node found'));
      } else {
        logger.table(outputData, function(row, item) {
          row.cell($('Id'), item.id);
          row.cell($('State'), item.state);
          row.cell($('VM Size'), item.vmSize);
          row.cell($('IP Address'), item.ipAddress);
        });
      }
    });
  }
  
  /**
   * Reboot the specified batch compute node
   * @param {string} [poolId] pool id
   * @param {string} [nodeId] node id
   * @param {object} options command line options
   * @param {callback} _ callback function
   */
  function rebootNode(poolId, nodeId, options, _) {
    var client = batchUtil.createBatchServiceClient(options);
    if (!poolId) {
      poolId = options.poolId;
    }
    poolId = interaction.promptIfNotGiven($('Pool id: '), poolId, _);
    if (!nodeId) {
      nodeId = options.nodeId;
    }
    nodeId = interaction.promptIfNotGiven($('Node id: '), nodeId, _);

    var tips = util.format($('Rebooting compute node %s'), nodeId);
    var batchOptions = {};
    batchOptions.computeNodeRebootOptions = batchUtil.getBatchOperationDefaultOption();

    if (!options.quiet) {
      if (!interaction.confirm(util.format($('Do you want to reboot node %s? '), nodeId), _)) {
        return;
      }
    }

    if (options.rebootOption) {
      batchOptions.nodeRebootOption = options.rebootOption;
    }

    startProgress(tips);

    try {
      client.computeNodeOperations.reboot(poolId, nodeId, batchOptions, _);
    } catch (err) {
      if (batchUtil.isNotFoundException(err)) {
        throw new Error(util.format($('Pool %s or node %s doesn\'t exist'), poolId, nodeId));
      } else {
        if (err.message) {
          if (typeof err.message === 'object') {
            err.message = err.message.value;
          }
        }

        throw err;
      }
    } finally {
      endProgress();
    }

    logger.info(util.format($('Node %s has been rebooted successfully'), nodeId));
  }

  /**
   * Reimage the specified batch compute node
   * @param {string} [poolId] pool id
   * @param {string} [nodeId] node id
   * @param {object} options command line options
   * @param {callback} _ callback function
   */
  function reimageNode(poolId, nodeId, options, _) {
    var client = batchUtil.createBatchServiceClient(options);
    if (!poolId) {
      poolId = options.poolId;
    }
    poolId = interaction.promptIfNotGiven($('Pool id: '), poolId, _);
    if (!nodeId) {
      nodeId = options.nodeId;
    }
    nodeId = interaction.promptIfNotGiven($('Node id: '), nodeId, _);
    var tips = util.format($('Reimaging compute node %s'), nodeId);
    var batchOptions = {};
    batchOptions.computeNodeReimageOptions = batchUtil.getBatchOperationDefaultOption();

    if (!options.quiet) {
      if (!interaction.confirm(util.format($('Do you want to reimage node %s? '), nodeId), _)) {
        return;
      }
    }

    if (options.reimageOption) {
      batchOptions.nodeReimageOption = options.reimageOption;
    }

    startProgress(tips);

    try {
      client.computeNodeOperations.reimage(poolId, nodeId, batchOptions, _);
    } catch (err) {
      if (batchUtil.isNotFoundException(err)) {
        throw new Error(util.format($('Pool %s or node %s doesn\'t exist'), poolId, nodeId));
      } else {
        if (err.message) {
          if (typeof err.message === 'object') {
            err.message = err.message.value;
          }
        }

        throw err;
      }
    } finally {
      endProgress();
    }

    logger.info(util.format($('Node %s has been reimaged successfully'), nodeId));
  }

  /**
   * Disable scheduling at the specified batch compute node
   * @param {string} [poolId] pool id
   * @param {string} [nodeId] node id
   * @param {object} options command line options
   * @param {callback} _ callback function
   */
  function disableSchedulingNode(poolId, nodeId, options, _) {
    var client = batchUtil.createBatchServiceClient(options);
    if (!poolId) {
      poolId = options.poolId;
    }
    poolId = interaction.promptIfNotGiven($('Pool id: '), poolId, _);
    if (!nodeId) {
      nodeId = options.nodeId;
    }
    nodeId = interaction.promptIfNotGiven($('Node id: '), nodeId, _);
    var tips = util.format($('Disabling scheduling at compute node %s'), nodeId);
    var batchOptions = {};
    batchOptions.computeNodeDisableSchedulingOptions = batchUtil.getBatchOperationDefaultOption();

    if (options.disableOption) {
      batchOptions.nodeDisableSchedulingOption = options.disableOption;
    }

    startProgress(tips);

    try {
      client.computeNodeOperations.disableScheduling(poolId, nodeId, batchOptions, _);
    } catch (err) {
      if (batchUtil.isNotFoundException(err)) {
        throw new Error(util.format($('Pool %s or node %s doesn\'t exist'), poolId, nodeId));
      } else {
        if (err.message) {
          if (typeof err.message === 'object') {
            err.message = err.message.value;
          }
        }

        throw err;
      }
    } finally {
      endProgress();
    }

    logger.info(util.format($('Node %s has been disabled scheduling successfully'), nodeId));
  }

  /**
   * Enable scheduling at the specified batch compute node
   * @param {string} [poolId] pool id
   * @param {string} [nodeId] node id
   * @param {object} options command line options
   * @param {callback} _ callback function
   */
  function enableSchedulingNode(poolId, nodeId, options, _) {
    var client = batchUtil.createBatchServiceClient(options);
    if (!poolId) {
      poolId = options.poolId;
    }
    poolId = interaction.promptIfNotGiven($('Pool id: '), poolId, _);
    if (!nodeId) {
      nodeId = options.nodeId;
    }
    nodeId = interaction.promptIfNotGiven($('Node id: '), nodeId, _);
    var tips = util.format($('Enabling scheduling at compute node %s'), nodeId);
    var batchOptions = {};
    batchOptions.computeNodeEnableSchedulingOptions = batchUtil.getBatchOperationDefaultOption();

    startProgress(tips);

    try {
      client.computeNodeOperations.enableScheduling(poolId, nodeId, batchOptions, _);
    } catch (err) {
      if (batchUtil.isNotFoundException(err)) {
        throw new Error(util.format($('Pool %s or node %s doesn\'t exist'), poolId, nodeId));
      } else {
        if (err.message) {
          if (typeof err.message === 'object') {
            err.message = err.message.value;
          }
        }

        throw err;
      }
    } finally {
      endProgress();
    }

    logger.info(util.format($('Node %s has been enabled scheduling successfully'), nodeId));
  }

  /**
   * Get Remote Desktop Protocol file from the specified batch compute node
   * @param {string} [poolId] pool Id
   * @param {string} [nodeId] node id
   * @param {string} [rdpFile] the file name for saving RDP
   * @param {object} options command line options
   * @param {callback} _ callback function
   */
  function getRemoteDesktop(poolId, nodeId, rdpFile, options, _) {
    var client = batchUtil.createBatchServiceClient(options);
    if (!poolId) {
      poolId = options.poolId;
    }
    poolId = interaction.promptIfNotGiven($('Pool id: '), poolId, _);
    if (!nodeId) {
      nodeId = options.nodeId;
    }
    nodeId = interaction.promptIfNotGiven($('Node id: '), nodeId, _);
    if (!rdpFile) {
      rdpFile = options.autoscaleFormula;
    }
    rdpFile = interaction.promptIfNotGiven($('RDP file: '), rdpFile, _);

    // If destination exists as a file, prompt for overwrite if not in
    // quite mode.
    var force = !!options.quiet;
    if (utils.fileExists(rdpFile, _)) {
      if (force !== true) {
        force = interaction.confirm(util.format($('Do you want to overwrite file %s? '), rdpFile), _);
        if (force !== true) {
          return;
        }
      }
    }

    var tips = util.format($('Getting RDP at node %s'), nodeId);
    var batchOptions = {};
    batchOptions.computeNodeGetRemoteDesktopOptions = batchUtil.getBatchOperationDefaultOption();

    startProgress(tips);

    var stream;
    try {
      stream = client.computeNodeOperations.getRemoteDesktop(poolId, nodeId, batchOptions, _);
    } catch (err) {
      if (batchUtil.isNotFoundException(err)) {
        throw new Error(util.format($('Pool %s or node %s doesn\'t exist'), poolId, nodeId));
      } else {
        if (err.message) {
          if (typeof err.message === 'object') {
            err.message = err.message.value;
          }
        }

        throw err;
      }
    } finally {
      endProgress();
    }

    var reader = new ss.ReadableStream(stream);
    var data = reader.read(_);
    var fd = fs.openSync(rdpFile, 'w');
    fs.write(fd, data, 0, data.length, 0, _);
    fs.close(fd);
  }

    /**
   * Gets the remote login settings for the specified batch compute node
   * @param {string} [poolId] pool Id
   * @param {string} [nodeId] node id
   * @param {object} options command line options
   * @param {callback} _ callback function
   */
  function getRemoteLoginSettings(poolId, nodeId, options, _) {
    var client = batchUtil.createBatchServiceClient(options);
    if (!poolId) {
      poolId = options.poolId;
    }
    poolId = interaction.promptIfNotGiven($('Pool id: '), poolId, _);
    if (!nodeId) {
      nodeId = options.nodeId;
    }
    nodeId = interaction.promptIfNotGiven($('Node id: '), nodeId, _);

    var tips = util.format($('Getting remote login settings for node %s'), nodeId);
    var batchOptions = {};
    batchOptions.computeNodeGetRemoteLoginSettingsOptions = batchUtil.getBatchOperationDefaultOption();

    startProgress(tips);

    try {
      settings = client.computeNodeOperations.getRemoteLoginSettings(poolId, nodeId, batchOptions, _);
    } catch (err) {
      if (batchUtil.isNotFoundException(err)) {
        throw new Error(util.format($('Pool %s or node %s doesn\'t exist'), poolId, nodeId));
      } else {
        if (err.message) {
          if (typeof err.message === 'object') {
            err.message = err.message.value;
          }
        }

        throw err;
      }
    } finally {
      endProgress();
    }

    batchShowUtil.showRemoteLoginSettings(settings, cli.output);
  }
};<|MERGE_RESOLUTION|>--- conflicted
+++ resolved
@@ -52,14 +52,6 @@
   var remoteLoginSettings = node.category('remote-login-settings')
     .description($('The remote login settings for a Batch compute node'));  
 
-<<<<<<< HEAD
-  nodeUser.command('create [pool-id] [node-id] [user-name]')
-    .description($('Adds a user account to the specified compute node'))
-    .option('--pool-id <pool-Id>', $('the id of the pool that contains the compute node'))
-    .option('--node-id <node-Id>', $('the id of the machine on which you want to create a user account'))
-    .option('--user-name <user-name>', $('the name of the user account to be created'))
-    .option('--user-password [user-password]', $('the password of the user account'))
-=======
   var remoteDesktop = node.category('remote-desktop')
     .description($('The remote desktop protocol for a Batch compute node'));  
     
@@ -72,7 +64,6 @@
     .option('-i, --node-id <node-Id>', $('the id of the machine on which you want to create a user account'))
     .option('-n, --user-name <user-name>', $('the name of the user account to be created'))
     .option('-w, --user-password [user-password]', $('the password of the user account'))
->>>>>>> 7afd49cc
     .option('--ssh-public-key [ssh-public-key]', $('the ssh public key that can be used for remote login to the compute node; can only be specified for Linux nodes'))
     .option('--admin', $('whether the account should be an administrator on the compute node'))
     .option('--expiry-time [expiry-time]', $('the time at which the account should expire'))
@@ -90,17 +81,10 @@
 
   nodeUser.command('set [pool-id] [node-id] [user-name]')
     .description($('Update the properties of a user account on the specified compute node'))
-<<<<<<< HEAD
-    .option('--pool-id <pool-Id>', $('the id of the pool that contains the compute node'))
-    .option('--node-id <node-Id>', $('the id of the machine on which you want to update a user account'))
-    .option('--user-name <user-name>', $('the name of the user account to update'))
-    .option('--user-password [user-password]', $('the password of the user account'))
-=======
     .option('-p, --pool-id <pool-Id>', $('the id of the pool that contains the compute node'))
     .option('-i, --node-id <node-Id>', $('the id of the machine on which you want to update a user account'))
     .option('-n, --user-name <user-name>', $('the name of the user account to update'))
     .option('-w, --user-password [user-password]', $('the password of the user account'))
->>>>>>> 7afd49cc
     .option('--ssh-public-key [ssh-public-key]', $('the ssh public key that can be used for remote login to the compute node; can only be specified for Linux nodes'))
     .option('--expiry-time [expiry-time]', $('the time at which the account should expire'))
     .appendBatchAccountOption()
@@ -165,13 +149,8 @@
       
   remoteLoginSettings.command('show [pool-id] [node-id]')
     .description($('Gets the remote login settings for the specified node'))
-<<<<<<< HEAD
-    .option('--pool-id <pool-Id>', $('the id of the pool that contains the compute node'))
-    .option('--node-id <node-Id>', $('the id of the compute node for which you want to get the remote login settings'))
-=======
     .option('-p, --pool-id <pool-Id>', $('the id of the pool that contains the compute node'))
     .option('-i, --node-id <node-Id>', $('the id of the compute node for which you want to get the remote login settings'))
->>>>>>> 7afd49cc
     .appendBatchAccountOption()
     .execute(getRemoteLoginSettings);
 
