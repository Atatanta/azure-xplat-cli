{
  "name": "azure-cli",
  "author": "Microsoft Corporation",
  "contributors": [
    "Block, Glenn <gblock@microsoft.com>",
    "Cowlishaw, Mark <markcowl@microsoft.com>",
    "Dejardin, Louis <loudej@microsoft.com>",
    "Georgiev, Yavor <yavorg@microsoft.com>",
    "Janczuk, Tomasz <tjanczuk@microsoft.com>",
    "Rodrigues, Andre <andrerod@microsoft.com>",
    "Tavares, Chris <ctavares@microsoft.com>"
  ],
  "version": "0.8.6",
  "description": "Windows Azure Cross Platform Command Line tool",
  "tags": [
    "azure",
    "cli"
  ],
  "keywords": [
    "node",
    "azure",
    "cli",
    "cloud hosting",
    "deployment"
  ],
  "main": "./lib/cli.js",
  "preferGlobal": "true",
  "engines": {
    "node": ">= 0.8.26"
  },
  "licenses": [
    {
      "type": "Apache",
      "url": "http://www.apache.org/licenses/LICENSE-2.0"
    }
  ],
  "dependencies": {
    "adal-node": "0.1.6",
    "async": "0.2.7",
<<<<<<< HEAD
    "azure": "^0.9.8",
    "azure-common": "0.9.5",
    "azure-gallery": "^2.0.0-pre.5",
    "azure-mgmt-resource": "^2.0.0-pre.5",
    "azure-storage": "^0.3.0",
=======
    "azure": "0.9.11",
    "azure-common": "0.9.5",
    "azure-gallery": "2.0.0-pre.7",
    "azure-mgmt-resource": "2.0.0-pre.8",
    "azure-storage": "0.3.0",
>>>>>>> 97fe62fa
    "colors": "0.x.x",
    "commander": "^1.0.4",
    "easy-table": "0.0.1",
    "event-stream": "^3.1.5",
    "eyes": "0.x.x",
    "github": "^0.1.6",
    "kuduscript": "0.1.11",
    "moment": "^2.6.0",
    "node-uuid": "^1.2.0",
    "omelette": "^0.1.0",
    "openssl-wrapper": "0.2.1",
    "readable-stream": "~1.0.0",
    "request": "^2.27.0",
    "streamline": "^0.4.5",
    "through": "2.3.4",
    "tunnel": "0.0.2",
    "underscore": "^1.4.4",
    "validator": "^3.1.0",
    "winston": "^0.6.2",
    "wordwrap": "0.0.2",
    "xml2js": "^0.1.14",
    "xmlbuilder": "^0.4.3"
  },
  "devDependencies": {
    "mocha": "1.16.0",
    "jshint": ">= 2.1.4",
    "sinon": "*",
    "should": "3.3.2",
    "nock": "0.16",
    "winston-memory": "*",
    "cucumber": "~0.3.0"
  },
  "homepage": "https://github.com/WindowsAzure/azure-sdk-tools-xplat",
  "repository": {
    "type": "git",
    "url": "git@github.com:WindowsAzure/azure-sdk-tools-xplat.git"
  },
  "bugs": {
    "url": "https://github.com/WindowsAzure/azure-sdk-tools-xplat/issues"
  },
  "scripts": {
    "test": "npm -s run-script jshint && npm -s run-script unit",
    "unit": "node scripts/unit.js testlist.txt",
    "unit-mc": "node scripts/unit.js --mc testlistmc.txt",
    "unit-arm": "node scripts/unit.js testlistarm.txt",
    "jshint": "jshint lib --jslint-reporter --extra-ext ._js",
    "preci": "jshint lib --reporter=checkstyle --extra-ext ._js > checkstyle-result.xml",
    "ci": "node scripts/unit.js testlist.txt -xunit",
    "preacceptance": "node scripts/cuke-environment.js setup",
    "acceptance": "node node_modules/cucumber/bin/cucumber.js",
    "postacceptance": "node scripts/cuke-environment.js teardown",
    "extract-labels": "node scripts/extract-labels"
  },
  "bin": {
    "azure": "./bin/azure"
  }
}<|MERGE_RESOLUTION|>--- conflicted
+++ resolved
@@ -37,19 +37,11 @@
   "dependencies": {
     "adal-node": "0.1.6",
     "async": "0.2.7",
-<<<<<<< HEAD
-    "azure": "^0.9.8",
-    "azure-common": "0.9.5",
-    "azure-gallery": "^2.0.0-pre.5",
-    "azure-mgmt-resource": "^2.0.0-pre.5",
-    "azure-storage": "^0.3.0",
-=======
     "azure": "0.9.11",
     "azure-common": "0.9.5",
     "azure-gallery": "2.0.0-pre.7",
     "azure-mgmt-resource": "2.0.0-pre.8",
     "azure-storage": "0.3.0",
->>>>>>> 97fe62fa
     "colors": "0.x.x",
     "commander": "^1.0.4",
     "easy-table": "0.0.1",
