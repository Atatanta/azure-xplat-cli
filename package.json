--- conflicted
+++ resolved
@@ -57,13 +57,8 @@
     "azure-asm-trafficmanager": "0.10.3",
     "azure-asm-mgmt": "0.10.1",
     "azure-monitoring": "0.10.2",
-<<<<<<< HEAD
-    "azure-asm-network": "0.10.2",
+    "azure-asm-network": "0.11.0",
     "azure-arm-resource": "1.4.4-preview",
-=======
-    "azure-asm-network": "0.11.0",
-    "azure-arm-resource": "1.4.3-preview",
->>>>>>> ce265b73
     "azure-arm-storage": "0.12.2-preview",
     "azure-asm-sb": "0.10.1",
     "azure-asm-sql": "0.10.1",
