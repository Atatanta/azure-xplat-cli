--- conflicted
+++ resolved
@@ -38,19 +38,11 @@
   var groupTemplate = group.category('template')
     .description($('Commands to manage your local or gallery resource group template'));
 
-<<<<<<< HEAD
-  groupTemplate.command('list').
-    description($('List gallery resource group templates'))
-    .option('-c --category [category]', $('Category of the templates to list'))
-    .option('-p --publisher [publisher]', $('Publisher of the templates to list'))
-    .option('--subscription <subscription>', $('Azure subscription to run against'))
-=======
   groupTemplate.command('list')
     .description($('List gallery resource group templates'))
     .option('-c --category [category]', $('the category of the templates to list'))
     .option('-p --publisher [publisher]', $('the publisher of the templates to list'))
-    .option('--env [env]', $('Azure environment to run against'))
->>>>>>> 23f52043
+    .option('--subscription <subscription>', $('Azure subscription to run against'))
     .execute(function (options, _) {
       var client = createGalleryClient(profile.current.getSubscription(options.subscription));
 
@@ -88,14 +80,9 @@
 
   groupTemplate.command('show [name]')
     .description($('Show a gallery resource group template'))
-<<<<<<< HEAD
-    .option('-n --name <name>', $('Name of template to show'))
-    .option('--subscription <subscription>', $('Azure subscription to run against'))
-=======
     .usage('[options] <name>')
     .option('-n --name <name>', $('the name of template to show'))
-    .option('--env [env]', $('Azure environment to run against'))
->>>>>>> 23f52043
+    .option('--subscription <subscription>', $('Azure subscription to run against'))
     .execute(function (name, options, _) {
 
       if (!name) {
