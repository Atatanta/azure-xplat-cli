{
  "name": "azure",
  "author": "Microsoft Corporation",
  "version": "0.5.3",
  "description": "Windows Azure Client Library for node",
  "tags" : ["azure", "sdk"],
  "keywords": [ "node", "azure" ],
  "main": "./lib/azure.js",
  "engines": { "node": ">= 0.4.7" },
  "licenses": [ { "type": "Apache", "url": "http://www.apache.org/licenses/LICENSE-2.0" } ],
  "dependencies": {
    "xml2js" : ">= 0.1.11",
    "sax": ">= 0.1.1",
    "qs": ">= 0.3.1",
    "log": ">= 1.2.0",
    "xmlbuilder": ">= 0.3.1",
    "mime": ">= 1.2.4",
    "dateformat": "1.0.2-1.2.3",
    "underscore": ">= 1.3.1",
    "underscore.string": ">= 2.0.0",
    "node-uuid": "> = 1.2.0",
    "tunnel": ">= 0.0.1",
    "async": ">= 0.1.18",
    "streamline": "0.2.4",
    "commander": ">= 0.5.2",
    "winston": ">= 0.5.10",
    "colors": "0.x.x",
    "eyes": "0.x.x",
    "easy-table": "0.0.1"
  },
  "devDependencies": {
    "mocha": "*",
    "jshint": "*",
    "sinon": "*"
  },
  "homepage": "http://github.com/WindowsAzure/azure-sdk-for-node",
  "repository": {
    "type": "git",
    "url": "git@github.com:WindowsAzure/azure-sdk-for-node.git"
  },
  "bugs" : {
    "url" : "http://github.com/WindowsAzure/azure-sdk-for-node/issues"
  },
  "scripts": {
    "test": "node test/runtests.js",
    "jshint": "node test/runjshint.js",
<<<<<<< HEAD
    "extendedtests": "node test/runextendedtests.js"
  },
  "bin": {
    "azure": "./bin/azure"
=======
    "coverage": "node test/runtests.js testlist.txt -coverage > coverage.html",
    "extendedtests": "node test/runtests.js extendedtestlist.txt"
>>>>>>> 26985ff3
  }
}<|MERGE_RESOLUTION|>--- conflicted
+++ resolved
@@ -44,14 +44,10 @@
   "scripts": {
     "test": "node test/runtests.js",
     "jshint": "node test/runjshint.js",
-<<<<<<< HEAD
-    "extendedtests": "node test/runextendedtests.js"
+    "coverage": "node test/runtests.js testlist.txt -coverage > coverage.html",
+    "extendedtests": "node test/runtests.js extendedtestlist.txt"
   },
   "bin": {
     "azure": "./bin/azure"
-=======
-    "coverage": "node test/runtests.js testlist.txt -coverage > coverage.html",
-    "extendedtests": "node test/runtests.js extendedtestlist.txt"
->>>>>>> 26985ff3
   }
 }