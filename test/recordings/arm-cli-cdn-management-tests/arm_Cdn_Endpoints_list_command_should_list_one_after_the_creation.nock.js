--- conflicted
+++ resolved
@@ -6,13 +6,8 @@
   var newProfile = new profile.Profile();
 
   newProfile.addSubscription(new profile.Subscription({
-<<<<<<< HEAD
-    id: '2c224e7e-3ef5-431d-a57b-e71f4662e3a6',
-    name: 'Node CLI Test',
-=======
     id: '8fbd19e9-e8e0-4224-89f6-b1d5d86fb4c4',
     name: 'Visual Studio Enterprise with MSDN',
->>>>>>> d0328644
     user: {
       name: 'user@domain.example',
       type: 'user'
@@ -45,78 +40,44 @@
 exports.scopes = [[function (nock) { 
 var result = 
 nock('http://management.azure.com:443')
-<<<<<<< HEAD
-  .get('/subscriptions/2c224e7e-3ef5-431d-a57b-e71f4662e3a6/resourceGroups/xplattestadlsrgr01/providers/Microsoft.Cdn/profiles/cliTestProfile01/endpoints?api-version=2015-06-01')
-  .reply(200, "{\r\n  \"value\":[\r\n    {\r\n      \"name\":\"cliTestEndpoint01\",\"id\":\"/subscriptions/2c224e7e-3ef5-431d-a57b-e71f4662e3a6/resourcegroups/xplattestadlsrgr01/providers/Microsoft.Cdn/profiles/cliTestProfile01/endpoints/cliTestEndpoint01\",\"type\":\"Microsoft.Cdn/profiles/endpoints\",\"tags\":{\r\n        \"tag1\":\"val1\",\"tag2\":\"val2\"\r\n      },\"location\":\"EastUs\",\"properties\":{\r\n        \"hostName\":\"cliTestEndpoint01.azureedge.net\",\"originHostHeader\":null,\"provisioningState\":\"Succeeded\",\"resourceState\":\"Running\",\"isHttpAllowed\":true,\"isHttpsAllowed\":true,\"queryStringCachingBehavior\":\"IgnoreQueryString\",\"originPath\":null,\"origins\":[\r\n          {\r\n            \"name\":\"cliTestOrigin01\",\"properties\":{\r\n              \"hostName\":\"test.azure.net\",\"httpPort\":null,\"httpsPort\":null\r\n            }\r\n          }\r\n        ],\"contentTypesToCompress\":[\r\n          \r\n        ],\"isCompressionEnabled\":false\r\n      }\r\n    }\r\n  ]\r\n}", { 'cache-control': 'no-cache',
-=======
   .get('/subscriptions/8fbd19e9-e8e0-4224-89f6-b1d5d86fb4c4/resourceGroups/xplattestadlsrgr01/providers/Microsoft.Cdn/profiles/cliTestProfile01/endpoints?api-version=2016-04-02')
   .reply(200, "{\r\n  \"value\":[\r\n    {\r\n      \"name\":\"cliTestEndpoint01\",\"id\":\"/subscriptions/8fbd19e9-e8e0-4224-89f6-b1d5d86fb4c4/resourcegroups/xplattestadlsrgr01/providers/Microsoft.Cdn/profiles/cliTestProfile01/endpoints/cliTestEndpoint01\",\"type\":\"Microsoft.Cdn/profiles/endpoints\",\"tags\":{\r\n        \"tag1\":\"val1\",\"tag2\":\"val2\"\r\n      },\"location\":\"EastUs\",\"properties\":{\r\n        \"hostName\":\"cliTestEndpoint01.azureedge.net\",\"originHostHeader\":null,\"provisioningState\":\"Succeeded\",\"resourceState\":\"Running\",\"isHttpAllowed\":true,\"isHttpsAllowed\":true,\"queryStringCachingBehavior\":\"IgnoreQueryString\",\"originPath\":null,\"origins\":[\r\n          {\r\n            \"name\":\"cliTestOrigin01\",\"properties\":{\r\n              \"hostName\":\"test.azure.net\",\"httpPort\":null,\"httpsPort\":null\r\n            }\r\n          }\r\n        ],\"contentTypesToCompress\":[\r\n          \r\n        ],\"isCompressionEnabled\":false\r\n      }\r\n    }\r\n  ]\r\n}", { 'cache-control': 'no-cache',
->>>>>>> d0328644
   pragma: 'no-cache',
   'content-length': '900',
   'content-type': 'application/json; odata.metadata=minimal; odata.streaming=true',
   expires: '-1',
-<<<<<<< HEAD
-  'x-ms-request-id': 'adeb7673-f12c-47e4-b7ff-0c3403f94543',
-  'x-ms-client-request-id': '1e4141dd-95ba-46c1-adbd-ea1d0254ba25',
-=======
   'x-ms-request-id': '7d01687e-94d4-4c10-8421-e18e099f627e',
   'x-ms-client-request-id': '159724e0-ee3c-4337-9e80-c560ae39b709',
->>>>>>> d0328644
   'odata-version': '4.0',
   'strict-transport-security': 'max-age=31536000; includeSubDomains',
   server: 'Microsoft-IIS/8.5',
   'x-aspnet-version': '4.0.30319',
   'x-powered-by': 'ASP.NET',
-<<<<<<< HEAD
-  'x-ms-ratelimit-remaining-subscription-reads': '14987',
-  'x-ms-correlation-request-id': 'c7d4a054-d44c-4530-a310-92cda7d5b9f4',
-  'x-ms-routing-request-id': 'WESTEUROPE:20160518T121804Z:c7d4a054-d44c-4530-a310-92cda7d5b9f4',
-  date: 'Wed, 18 May 2016 12:18:03 GMT',
-=======
   'x-ms-ratelimit-remaining-subscription-reads': '14995',
   'x-ms-correlation-request-id': 'fd622bf0-b497-444b-adc8-d63f3f13f0dc',
   'x-ms-routing-request-id': 'WESTUS:20160518T214118Z:fd622bf0-b497-444b-adc8-d63f3f13f0dc',
   date: 'Wed, 18 May 2016 21:41:18 GMT',
->>>>>>> d0328644
   connection: 'close' });
  return result; },
 function (nock) { 
 var result = 
 nock('https://management.azure.com:443')
-<<<<<<< HEAD
-  .get('/subscriptions/2c224e7e-3ef5-431d-a57b-e71f4662e3a6/resourceGroups/xplattestadlsrgr01/providers/Microsoft.Cdn/profiles/cliTestProfile01/endpoints?api-version=2015-06-01')
-  .reply(200, "{\r\n  \"value\":[\r\n    {\r\n      \"name\":\"cliTestEndpoint01\",\"id\":\"/subscriptions/2c224e7e-3ef5-431d-a57b-e71f4662e3a6/resourcegroups/xplattestadlsrgr01/providers/Microsoft.Cdn/profiles/cliTestProfile01/endpoints/cliTestEndpoint01\",\"type\":\"Microsoft.Cdn/profiles/endpoints\",\"tags\":{\r\n        \"tag1\":\"val1\",\"tag2\":\"val2\"\r\n      },\"location\":\"EastUs\",\"properties\":{\r\n        \"hostName\":\"cliTestEndpoint01.azureedge.net\",\"originHostHeader\":null,\"provisioningState\":\"Succeeded\",\"resourceState\":\"Running\",\"isHttpAllowed\":true,\"isHttpsAllowed\":true,\"queryStringCachingBehavior\":\"IgnoreQueryString\",\"originPath\":null,\"origins\":[\r\n          {\r\n            \"name\":\"cliTestOrigin01\",\"properties\":{\r\n              \"hostName\":\"test.azure.net\",\"httpPort\":null,\"httpsPort\":null\r\n            }\r\n          }\r\n        ],\"contentTypesToCompress\":[\r\n          \r\n        ],\"isCompressionEnabled\":false\r\n      }\r\n    }\r\n  ]\r\n}", { 'cache-control': 'no-cache',
-=======
   .get('/subscriptions/8fbd19e9-e8e0-4224-89f6-b1d5d86fb4c4/resourceGroups/xplattestadlsrgr01/providers/Microsoft.Cdn/profiles/cliTestProfile01/endpoints?api-version=2016-04-02')
   .reply(200, "{\r\n  \"value\":[\r\n    {\r\n      \"name\":\"cliTestEndpoint01\",\"id\":\"/subscriptions/8fbd19e9-e8e0-4224-89f6-b1d5d86fb4c4/resourcegroups/xplattestadlsrgr01/providers/Microsoft.Cdn/profiles/cliTestProfile01/endpoints/cliTestEndpoint01\",\"type\":\"Microsoft.Cdn/profiles/endpoints\",\"tags\":{\r\n        \"tag1\":\"val1\",\"tag2\":\"val2\"\r\n      },\"location\":\"EastUs\",\"properties\":{\r\n        \"hostName\":\"cliTestEndpoint01.azureedge.net\",\"originHostHeader\":null,\"provisioningState\":\"Succeeded\",\"resourceState\":\"Running\",\"isHttpAllowed\":true,\"isHttpsAllowed\":true,\"queryStringCachingBehavior\":\"IgnoreQueryString\",\"originPath\":null,\"origins\":[\r\n          {\r\n            \"name\":\"cliTestOrigin01\",\"properties\":{\r\n              \"hostName\":\"test.azure.net\",\"httpPort\":null,\"httpsPort\":null\r\n            }\r\n          }\r\n        ],\"contentTypesToCompress\":[\r\n          \r\n        ],\"isCompressionEnabled\":false\r\n      }\r\n    }\r\n  ]\r\n}", { 'cache-control': 'no-cache',
->>>>>>> d0328644
   pragma: 'no-cache',
   'content-length': '900',
   'content-type': 'application/json; odata.metadata=minimal; odata.streaming=true',
   expires: '-1',
-<<<<<<< HEAD
-  'x-ms-request-id': 'adeb7673-f12c-47e4-b7ff-0c3403f94543',
-  'x-ms-client-request-id': '1e4141dd-95ba-46c1-adbd-ea1d0254ba25',
-=======
   'x-ms-request-id': '7d01687e-94d4-4c10-8421-e18e099f627e',
   'x-ms-client-request-id': '159724e0-ee3c-4337-9e80-c560ae39b709',
->>>>>>> d0328644
   'odata-version': '4.0',
   'strict-transport-security': 'max-age=31536000; includeSubDomains',
   server: 'Microsoft-IIS/8.5',
   'x-aspnet-version': '4.0.30319',
   'x-powered-by': 'ASP.NET',
-<<<<<<< HEAD
-  'x-ms-ratelimit-remaining-subscription-reads': '14987',
-  'x-ms-correlation-request-id': 'c7d4a054-d44c-4530-a310-92cda7d5b9f4',
-  'x-ms-routing-request-id': 'WESTEUROPE:20160518T121804Z:c7d4a054-d44c-4530-a310-92cda7d5b9f4',
-  date: 'Wed, 18 May 2016 12:18:03 GMT',
-=======
   'x-ms-ratelimit-remaining-subscription-reads': '14995',
   'x-ms-correlation-request-id': 'fd622bf0-b497-444b-adc8-d63f3f13f0dc',
   'x-ms-routing-request-id': 'WESTUS:20160518T214118Z:fd622bf0-b497-444b-adc8-d63f3f13f0dc',
   date: 'Wed, 18 May 2016 21:41:18 GMT',
->>>>>>> d0328644
   connection: 'close' });
  return result; }]];