--- conflicted
+++ resolved
@@ -312,13 +312,8 @@
         });
       });
 
-<<<<<<< HEAD
-      it('probe create should create probe in application gateway ', function (done) {
-        networkUtil.createPublicIp(groupName, gatewayProp.probePublicIpName, gatewayProp.location, suite, function () {
-=======
       it('probe create should create probe in application gateway', function (done) {
         networkUtil.createPublicIpLegacy(groupName, gatewayProp.probePublicIpName, gatewayProp.location, suite, function () {
->>>>>>> c486b2d0
           var cmd = util.format('network application-gateway probe create {group} {name} {probeName} -o {port} -p {httpProtocol} ' +
             '-d {hostName} -f {path} -i {interval} -u {timeout} -e {unhealthyThreshold} --json').formatArgs(gatewayProp);
           testUtils.executeCommand(suite, retry, cmd, function (result) {
@@ -340,11 +335,7 @@
         });
       });
 
-<<<<<<< HEAD
-      it('url path map create should create map in application gateway ', function (done) {
-=======
       it('url path map create should create map in application gateway', function (done) {
->>>>>>> c486b2d0
         var cmd = util.format('network application-gateway url-path-map create {group} {name} {urlPathMapName} ' +
           '-r {urlMapRuleName} -p {mapPath} -i {defHttpSettingName} -a {defPoolName} --json').formatArgs(gatewayProp);
         testUtils.executeCommand(suite, retry, cmd, function (result) {
@@ -394,11 +385,7 @@
       });
 
       // Changed application gateway state to "Stopped" in this test case.
-<<<<<<< HEAD
-      it('url path map rule delete should remove map rule in application gateway ', function (done) {
-=======
       it('url path map rule delete should remove map rule in application gateway', function (done) {
->>>>>>> c486b2d0
         networkUtil.stopAppGateway(gatewayProp, suite, function () {
           var cmd = util.format('network application-gateway url-path-map rule delete {group} {name} {newUrlMapRuleName} ' +
             '-u {urlPathMapName} -q --json').formatArgs(gatewayProp);
