//
// Copyright (c) Microsoft and contributors.  All rights reserved.
//
// Licensed under the Apache License, Version 2.0 (the "License");
// you may not use this file except in compliance with the License.
// You may obtain a copy of the License at
//   http://www.apache.org/licenses/LICENSE-2.0
//
// Unless required by applicable law or agreed to in writing, software
// distributed under the License is distributed on an "AS IS" BASIS,
// WITHOUT WARRANTIES OR CONDITIONS OF ANY KIND, either express or implied.
//
// See the License for the specific language governing permissions and
// limitations under the License.
//

var crypto = require('crypto');
var fs = require('fs');
var path = require('path');
var url = require('url');
var util = require('util');
var uuid = require('node-uuid');

var azure = require('azure');
var storage = require('azure-storage-legacy');
var _ = require('underscore');

var blobUtils = require('./blobUtils');
var constants = require('./constants');
var log = require('./logging');

var locale = require('../locales/en-us.json');

var BEGIN_CERT = '-----BEGIN CERTIFICATE-----';
var END_CERT   = '-----END CERTIFICATE-----';

exports.POLL_REQUEST_INTERVAL = 1000;

var moduleVersion = require('../../package.json').version;

var getUserAgent = exports.getUserAgent = function () {
  return util.format('WindowsAzureXplatCLI/%s', moduleVersion);
};

exports.moduleVersion = moduleVersion;

//Exposed only for testing. Do not use this in product code. 
//A generic way to create the client
exports.createClient = function (factoryOrName, credentials, endpoint) {
  if (_.isString(factoryOrName)) {
    factoryOrName = azure[factoryOrName];
  }
  var client = factoryOrName(credentials,
    exports.stringTrimEnd(endpoint, '/'))
    .withFilter(exports.certAuthFilter(credentials))
    .withFilter(log.createLogFilter())
    .withFilter(azure.UserAgentFilter.create(exports.getUserAgent()))
    .withFilter(exports.createPostBodyFilter())
    .withFilter(exports.createFollowRedirectFilter());
  
  return client;
};

function _createAsmClient(factory, subscription) {
  return exports.createClient(factory,
                              subscription._createCredentials(), 
                              subscription.managementEndpointUrl);
}

function _createArmClient(factory, subscription) {
  return exports.createClient(factory,
                              subscription._createCredentials(), 
                              subscription.resourceManagerEndpointUrl);
}

<<<<<<< HEAD
exports._createResourceProviderService = function (serviceFactoryName, subscription) {
  return subscription.createResourceClient(serviceFactoryName);
};

exports._createWebsiteClient = function (subscription, logger) {
  return exports._createService('createWebSiteManagementClient', subscription, logger);
=======
//website provider might not be registered yet, so make sure to register it
exports.createWebsiteClient = function (subscription, callback) {
  var client;
  subscription.registerAsmProvider('website', function (err) {
    if (err) {
      return callback(err);
    }
    client = _createAsmClient('createWebSiteManagementClient', subscription);
    return callback(null, client);
  });
>>>>>>> 164c87c3
};

exports.createWebSiteExtensionsClient = function (siteName, hostNameSuffix, username, password) {
  var baseUri = util.format('https://%s.scm.%s:443', siteName, hostNameSuffix);
  var service = azure.createWebSiteExtensionsClient(siteName, new azure.createBasicAuthenticationCloudCredentials({
    username: username,
    password: password,
  }), baseUri)
    .withFilter(log.createLogFilter())
    .withFilter(azure.UserAgentFilter.create(getUserAgent()))
    .withFilter(createPostBodyFilter())
    .withFilter(createFollowRedirectFilter());

  return service;
};

exports.createSqlClient = function (subscription) {
  return _createAsmClient('createSqlManagementClient', subscription);
};

exports.createServiceBusClient = function (subscription) {
  return _createAsmClient('createServiceBusManagementClient', subscription);
};

exports.createManagementClient = function (subscription) {
  return _createAsmClient('createManagementClient', subscription);
};

exports.createStorageClient = function (subscription) {
  return _createAsmClient('createStorageManagementClient', subscription);
};

<<<<<<< HEAD
exports._createStorageResourceProviderClient = function (subscription, logger) {
  // Levarage the temporary SRP client
  var srpClient = require('./../commands/arm/temporary/storage');
  var functionName = 'createStorageResourceProviderClient';
  azure[functionName] = srpClient.createStorageManagementClient;
  return exports._createResourceProviderService(functionName, subscription, logger);
};

exports._createComputeClient = function (subscription, logger) {
  return exports._createService('createComputeManagementClient', subscription, logger);
=======
exports.createComputeClient = function (subscription) {
  return _createAsmClient('createComputeManagementClient', subscription);
};

exports.createNetworkClient = function (subscription) {
  return _createAsmClient('createNetworkManagementClient', subscription);
};

exports.createResourceClient = function (subscription) {
  return _createArmClient('createResourceManagementClient', subscription);
};

exports.createEventsClient = function (subscription) {
  return _createArmClient('createEventsClient', subscription);
};

exports.createGalleryClient = function (subscription) {
  return exports.createClient('createGalleryClient', 
                       new azure.AnonymousCloudCredentials(),
                       subscription.galleryEndpointUrl);
};

/**
  * Create old-style service object
  * @param {string} serviceFactoryName name of factory function off azure module
  */
function createService(serviceFactoryName, subscription) {
  var managementEndpoint = url.parse(subscription.managementEndpointUrl);
  var service = azure[serviceFactoryName](subscription.id, {
    keyvalue: subscription.managementCertificate.key,
    certvalue: subscription.managementCertificate.cert,
  },
    {
    host: managementEndpoint.hostname,
    port: managementEndpoint.port,
    serializetype: 'XML'
  }).withFilter(new utils.RequestLogFilter(log));
  return service;
}

exports.createServiceManagementService = function (subscription) {
  return createService('createServiceManagementService', subscription);
>>>>>>> 164c87c3
};

exports.createWebsiteManagementService = function (subscription) {
  return createService('createWebsiteManagementService', subscription);
};

// TODO: workaround for release 0.7.4. Remove in vnext and fix underlying issue in SDK.
function createPostBodyFilter() {
  return function handle (resource, next, callback) {
    if ((resource.method === 'POST' || resource.method === 'PUT' || resource.method === 'PATCH') && !resource.body) {
      resource.body = '';
    }

    var stream = next(resource, callback);
    stream.on('error', function () {});
    return stream;
  };
}

exports.createPostBodyFilter = createPostBodyFilter;

function certAuthFilter(credentials) {
  return function handle(resource, next, callback) {
    if (credentials && credentials.credentials && credentials.credentials.key && credentials.credentials.cert) {
      resource.key = credentials.credentials.key;
      resource.cert = credentials.credentials.cert;
    }
    return next(resource, callback);
  };
}

exports.certAuthFilter = certAuthFilter;

function createFollowRedirectFilter() {
  return function handle (resource, next, callback) {
    function handleRedirect(err, response, body) {
      if (response &&
          response.headers.location &&
          response.statusCode >= 300 &&
          response.statusCode < 400) {

        resource.url = response.headers.location;
        next(resource, handleRedirect);
      } else if (callback) {
        callback(err, response, body);
      }
    }

    return next(resource, handleRedirect);
  };
}

exports.createFollowRedirectFilter = createFollowRedirectFilter;

exports.createScmManagementService = function (repository, auth) {
  var authentication = auth.split(':');
  var repositoryUrl = url.parse(repository);
  var service = azure.createScmService({
    user: authentication[0],
    pass: authentication[1]
  }, {
    host: repositoryUrl.hostname,
    port: repositoryUrl.port
  });

  service.userAgent = getUserAgent();

  return service;
};

exports.createBlobService = function () {
  var blobService = storage.createBlobService.apply(this, arguments);
  blobService.userAgent = getUserAgent();
  return blobService;
};

exports.createSqlService = function () {
  var sqlService = azure.createSqlService.apply(this, arguments);
  sqlService.userAgent = getUserAgent();
  return sqlService;
};

exports.getLocaleString = function (string) {
  var result = locale[string];
  if (!result) {
    if (process.env.AZURE_DEBUG_LABELS) {
      throw new Error(util.format('Invalid resource %s', string));
    } else {
      return string;
    }
  }

  return result;
};

function RequestLogFilter(logger) {
  this.logger = logger;
}

RequestLogFilter.prototype.handle = function (requestOptions, next) {
  var self = this;

  this.logger.silly('requestOptions');
  this.logger.json('silly', requestOptions);
  if (next) {
    next(requestOptions, function (returnObject, finalCallback, nextPostCallback) {
      self.logger.silly('returnObject');
      self.logger.json('silly', returnObject);

      if (nextPostCallback) {
        nextPostCallback(returnObject);
      } else if (finalCallback) {
        finalCallback(returnObject);
      }
    });
  }
};

exports.RequestLogFilter = RequestLogFilter;

exports.isSha1Hash = function(str) {
  return (/\b([a-fA-F0-9]{40})\b/).test(str);
};

exports.webspaceFromName = function (name) {
  return (name.replace(/ /g, '').toLowerCase() + 'webspace');
};

exports.getCertFingerprint = function(pem) {
  // Extract the base64 encoded cert out of pem file
  var beginCert = pem.indexOf(BEGIN_CERT) + BEGIN_CERT.length;
  if (pem[beginCert] === '\n') {
    beginCert = beginCert + 1;
  } else if (pem[beginCert] === '\r' && pem[beginCert + 1] === '\n') {
    beginCert = beginCert + 2;
  }

  var endCert = '\n' + pem.indexOf(END_CERT);
  if (endCert === -1) {
    endCert = '\r\n' + pem.indexOf(END_CERT);
  }

  var certBase64 = pem.substring(beginCert, endCert);

  // Calculate sha1 hash of the cert
  var cert = new Buffer(certBase64, 'base64');
  var sha1 = crypto.createHash('sha1');
  sha1.update(cert);
  return sha1.digest('hex');
};

exports.isPemCert = function(data) {
  return data.indexOf(BEGIN_CERT) !== -1 && data.indexOf(END_CERT) !== -1;
};

exports.getOrCreateBlobStorage = function(cli, storageClient, location, affinityGroup, name, callback) {
  var progress;

  /*jshint camelcase:false*/
  function callback_(error, blobStorageUrl) {
    progress.end();
    callback(error, blobStorageUrl);
  }

  function createNewStorageAccount_ () {
    var storageAccountName = blobUtils.normalizeServiceName(name + (new Date()).getTime().toString());
    cli.output.verbose('Creating a new storage account \'' + storageAccountName + '\'');
    var storageOptions = {
      name: storageAccountName,
      label: storageAccountName,
      geoReplicationEnabled: false,
      accountType: 'Standard_LRS'
    };

    if (affinityGroup) {
      storageOptions.affinityGroup = affinityGroup;
    } else if (location) {
      storageOptions.location = location;
    } else {
      throw new Error('location or affinityGroup must be specified');
    }

    progress = cli.interaction.progress('Creating a new storage account \'' + storageAccountName + '\'');
    storageClient.storageAccounts.create(storageOptions, function(error) {
      if (error) {
        callback_(error);
      } else {
        cli.output.verbose('Storage account successfully created');
        cli.output.verbose('Getting properties for \'' + storageAccountName + '\' storage account');

        storageClient.storageAccounts.get(storageAccountName, function(error, response) {
          if (error) {
            callback_(error);
          } else {
            var storageAccount = response.storageAccount;
            if (storageAccount) {
              var blobStorageUrl = storageAccount.properties.endpoints[0];
              if (blobStorageUrl.slice(-1) === '/') {
                blobStorageUrl = blobStorageUrl.slice(0, -1);
              }

              callback_(null, blobStorageUrl);
            } else {
              callback_(new Error('No storage account found'));
            }
          }
        });
      }
    });
  }

  progress = cli.interaction.progress('Retrieving storage accounts');
  cli.output.verbose('Getting list of available storage accounts');
  storageClient.storageAccounts.list(function(error, response) {
    if (error) {
      callback_(error);
    } else {
      var storageAccounts = response.storageAccounts;
      for(var i = 0; i < storageAccounts.length; i++) {
        if ((location && storageAccounts[i].properties.location && storageAccounts[i].properties.location.toLowerCase() === location.toLowerCase()) ||
               affinityGroup && storageAccounts[i].properties.affinityGroup && storageAccounts[i].properties.affinityGroup.toLowerCase() === affinityGroup.toLowerCase()) {
          var blobStorageUrl = storageAccounts[i].properties.endpoints[0];
          if (blobStorageUrl.slice(-1) === '/') {
            blobStorageUrl = blobStorageUrl.slice(0, -1);
          }

          callback_(null, blobStorageUrl);
          return;
        }
      }
      createNewStorageAccount_();
    }
  });
};

exports.writeFileSyncMode = function writeFileSyncMode(path, data, encoding, mode) {
  mode = mode || parseInt('600', 8); // maximum protection by default
  var fd = fs.openSync(path, 'w', mode);
  try {
    if (typeof data === 'string') {
      fs.writeSync(fd, data, 0, encoding);
    } else {
      fs.writeSync(fd, data, 0, data.length, 0);
    }
  } finally {
    fs.closeSync(fd);
  }
};

exports.getDnsPrefix = function(dnsName, allowEmpty) {
  if (dnsName) {
    // remove protocol if any, take the last element
    dnsName = dnsName.split('://').slice(-1)[0];
    // take first element
    dnsName = dnsName.split('.', 1)[0];
  }
  if (!dnsName && !allowEmpty) {
    throw new Error('Missing or invalid dns-name');
  }
  return dnsName;
};

/**
 * Resolve location name if 'name' is location display name.
 *
 * @param {string}   name       The display name or location name. Required
 * @param {function} callback   The callback function called on completion. Required.
 */
exports.resolveLocationName = function(managementClient, name, callback) {
  managementClient.locations.list(function (error, response) {
    var resolvedLocation = null;
    if (!error) {
      if (response.locations.length > 0) {
        for (var i = 0; i < response.locations.length; i++) {
          var locationInfo = response.locations[i];
          if (exports.ignoreCaseEquals(locationInfo.name, name)) {
            callback(null, locationInfo);
            return;
          } else if(!resolvedLocation && (exports.ignoreCaseEquals(locationInfo.DisplayName, name))) {
            // This is the first matched display name save the corresponding location
            // We ignore further matched display name, but will continue with location
            // matching
            resolvedLocation = locationInfo;
          }
        }

        if(resolvedLocation) {
          callback(null, resolvedLocation);
        } else {
          callback({message : 'No location found which has DisplayName or Name same as value of --location', code: 'Not Found'}, name);
        }
      } else {
        // Return a valid error
        callback({message : 'Server returns empty location list', code: 'Not Found'}, name);
      }
    } else {
      callback(error, null);
    }
  });
};

exports.parseInt = function(value) {
  var intValue = parseInt(value, 10);
  if (intValue != value || value >= 65536 * 65536) { // just some limits
    return NaN;
  }
  return intValue;
};

exports.getUTCTimeStamp = function() {
  var now = new Date();
  return (now.getUTCFullYear() + '-' +
    ('0'+(now.getUTCMonth()+1)).slice(-2) + '-' +
    ('0'+now.getUTCDate()).slice(-2) + ' ' +
    ('0'+now.getUTCHours()).slice(-2) + ':' +
    ('0'+now.getUTCMinutes()).slice(-2));
};

exports.logLineFormat = function logLineFormat(object, logFunc, prefix) {
  prefix = prefix || '';
  switch (typeof object) {
    case 'object':
      // if this is a date then we call toISOString and print that
      if (_.isDate(object)) {
        logFunc(prefix.cyan + object.toISOString().green);
      } else {
        for (var i in object) {
          logLineFormat(object[i], logFunc, prefix + i + ' ');
        }
      }
      return;
    case 'string':
      logFunc(prefix.cyan + ('"' + object + '"').green);
      return;
    case 'boolean':
      logFunc(prefix.cyan + object.toString().green);
      return;
    case 'number':
      logFunc(prefix.cyan + object.toString().green);
      return;
    case 'undefined':
      return;
    default:
      logFunc(prefix.cyan + '?' + object + '?'); // unknown type
  }
};

exports.validateEndpoint = function (endpoint) {
  if(!exports.stringStartsWith(endpoint, 'http://') &&
     !exports.stringStartsWith(endpoint, 'https://')) {
    // Default to https
    endpoint = 'https://' + endpoint;
  }

  var parts = url.parse(endpoint);
  if (!parts.hostname) {
    throw new Error('Invalid endpoint format.');
  }

  parts.port = (parts.port && parseInt(parts.port, 10)) || (/https/i.test(parts.protocol) ?
    constants.DEFAULT_HTTPS_PORT :
    constants.DEFAULT_HTTP_PORT);

  return url.format(parts);
};

/**
* Determines if a string starts with another.
*
* @param {string}       text       The string to assert.
* @param {string}       prefix     The string prefix.
* @param {bool}         ignoreCase Boolean value indicating if casing should be ignored.
* @return {Bool} True if the string starts with the prefix; false otherwise.
*/
exports.stringStartsWith = function (text, prefix, ignoreCase) {
  if (_.isNull(prefix)) {
    return true;
  }

  if (ignoreCase) {
    return text.toLowerCase().substr(0, prefix.toLowerCase().length) === prefix.toLowerCase();
  } else {
    return text.substr(0, prefix.length) === prefix;
  }
};

/**
* Determines if a string is null or empty.
*
* @param {string}       text      The string to test.
* @return {Bool} True if the string string is null or empty; false otherwise.
*/
exports.stringIsNullOrEmpty = function (text) {
  return text === null ||
    text === undefined ||
    text.trim() === '';
};

exports.camelcase = function (flag) {
  return flag.split('-').reduce(function(str, word){
    return str + word[0].toUpperCase() + word.slice(1);
  });
};

exports.stripBOM = function (content) {
  if (content.charCodeAt(0) === 0xFEFF) {
    content = content.slice(1);
  }
  return content;
};

/**
* Determines if a string ends with another.
*
* @param {string}       text      The string to assert.
* @param {string}       suffix    The string suffix.
* @param {bool}         ignoreCase Boolean value indicating if casing should be ignored.
* @return {Bool} True if the string ends with the suffix; false otherwise.
*/
exports.stringEndsWith = function (text, suffix, ignoreCase) {
  if (_.isNull(suffix)) {
    return true;
  }

  if (ignoreCase) {
    text = text.toLowerCase();
    suffix = suffix.toLowerCase();
  }

  return text.substr(text.length - suffix.length) === suffix;
};

exports.stringTrimEnd = function (text, charToTrim) {
  if (!text) {
    return text;
  }

  if (!charToTrim) {
    charToTrim = ' ';
  }

  var subtract = 0;
  while (subtract < text.length && text[text.length - (subtract + 1)] === charToTrim) {
    subtract++;
  }

  return text.substr(0, text.length - subtract);
};

exports.ignoreCaseEquals = function (a, b) {
  return a === b ||
    (a !== null && a !== undefined &&
     b !== null && b !== undefined &&
     (a.toLowerCase() === b.toLowerCase())) === true;
};

exports.homeFolder = function () {
  if (process.env.HOME !== undefined) {
    return process.env.HOME;
  }

  if (process.env.HOMEDRIVE && process.env.HOMEPATH) {
    return process.env.HOMEDRIVE + process.env.HOMEPATH;
  }

  throw new Error('No HOME path available');
};

exports.pathExistsSync = fs.existsSync ? fs.existsSync : path.existsSync;

exports.azureDir = function () {
  var dir = process.env.AZURE_CONFIG_DIR ||
    path.join(exports.homeFolder(), '.azure');

  if (!exports.pathExistsSync(dir)) {
    fs.mkdirSync(dir, 502); // 0766
  }

  return dir;
};

exports.logError = function (log, message, err) {
  if (arguments.length == 1) {
    err = message;
    message = undefined;
  } else {
    log.error(message);
  }

  if (err) {
    if (err.message) {
      //                log.error(err.message);
      log.verbose('stack', err.stack);
      log.json('silly', err);
    }
    else if (err.Message) {
      //                log.error(err.Message);
      log.json('verbose', err);
    }
  }
};

/**
* Read azure cli config
*/
exports.readConfig = function () {
  var azureConfigPath = path.join(exports.azureDir(), 'config.json');

  var cfg = {};

  if (exports.pathExistsSync(azureConfigPath)) {
    try {
      cfg = JSON.parse(fs.readFileSync(azureConfigPath));
    } catch (err) {
      cfg = {};
    }
  }

  return cfg;
};

exports.writeConfig = function (cfg) {
  var azurePath = exports.azureDir();
  var azureConfigPath = path.join(exports.azureDir(), 'config.json');

  if (!exports.pathExistsSync(azurePath)) {
    fs.mkdirSync(azurePath, 502); //0766
  }

  fs.writeFileSync(azureConfigPath, JSON.stringify(cfg));
};

exports.clearConfig = function () {
  var azureConfigPath = path.join(exports.azureDir(), 'config.json');

  if (exports.pathExistsSync(azureConfigPath)) {
    fs.unlinkSync(azureConfigPath);
    return true;
  }
};

exports.copyIisNodeWhenServerJsPresent = function (log, rootPath, callback) {
  try {
    var iisnodeyml = 'iisnode.yml';
    log.silly('copyWebConfigWhenServerJsPresent');
    if (!exports.pathExistsSync(iisnodeyml) && (exports.pathExistsSync(path.join(rootPath, 'server.js')) || exports.pathExistsSync(path.join(rootPath, 'app.js')))) {
      log.info('Creating default ' + iisnodeyml + ' file');
      var sourcePath = path.join(__dirname, '../templates/node/' + iisnodeyml);
      fs.readFile(sourcePath, function (err, result) {
        if (err) {
          callback(err);
          return;
        }

        fs.writeFile(path.join(rootPath, iisnodeyml), result, callback);
      });
    }
    else {
      callback();
    }
  }
  catch (e) {
    callback(e);
  }
};

exports.normalizeParameters = function (paramDescription) {
  var key, positionalValue, optionValue;
  var paramNames = Object.keys(paramDescription);
  var finalValues = { };

  for(var i = 0; i < paramNames.length; ++i) {
    key = paramNames[i];
    positionalValue = paramDescription[key][0];
    optionValue = paramDescription[key][1];
    if(!_.isUndefined(positionalValue) && !_.isUndefined(optionValue)) {
      return { err: new Error('You must specify ' + key + ' either positionally or by name, but not both') };
    } else {
      finalValues[key] = positionalValue || optionValue;
    }
  }

  return { values: finalValues };
};

/**
* fs.exists wrapper for streamline
*/
exports.fileExists = function(filePath, cb) {
  var func = fs.exists;
  if (!func) {
    func = path.exists;
  }
  func(filePath, function(exists) { cb(null, exists); });
};

/**
* Wildcard Util only support two wildcard character * and ?
*/
exports.Wildcard = {
  /**
  * does the specified the character contain wildcards
  */
  containWildcards : function(str) {
    var wildcardReg = /[*?]/img;
    return str !== null && wildcardReg.test(str);
  },

  /**
  * Get the max prefix string of the specified string which doesn't contain wildcard
  */
  getNonWildcardPrefix : function(str) {
    var nonWildcardReg = /[^*?]*/img;
    var prefix = '';

    if(str !== null) {
      var result = str.match(nonWildcardReg);
      if(result !== null && result.length > 0) {
        prefix = result[0];
      }
    }

    return prefix;
  },

  /**
  * Convert wildcard pattern to regular expression
  */
  wildcardToRegexp : function(str) {
    var strRegexp = '';
    if(str !== null) {
      strRegexp = str.replace(/\?/g, '.').replace(/\*/g, '.*');
    }

    var regexp = new RegExp();
    regexp.compile('^' + strRegexp + '$');
    return regexp;
  },

  /**
  * Is the specified string match the specified wildcard pattern
  */
  isMatch : function(str, pattern) {
    var reg = exports.Wildcard.wildcardToRegexp(pattern);
    return reg.test(str);
  }
};

/**
* Invalid file name chars in windows.
* http://msdn.microsoft.com/en-us/library/system.io.path.getinvalidfilenamechars.aspx
*/
exports.invalidFileNameChars = [34, 60, 62, 124, 0, 1, 2, 3, 4, 5, 6, 7, 8, 9, 10, 11, 12, 13, 14, 15, 16, 17, 18, 19, 20, 21, 22, 23, 24, 25, 26, 27, 28, 29, 30, 31, 58, 42, 63, 92, 47];

/**
* Reserved file name in windows
*/
exports.reservedBaseFileNamesInWindows = ['con', 'prn', 'aux', 'nul', 'com1', 'com2', 'com3', 'com4', 'com5', 'com6', 'com7', 'com8', 'com9', 'lpt1', 'lpt2', 'lpt3', 'lpt4', 'lpt5', 'lpt6', 'lpt7', 'lpt8', 'lpt9'];

/**
* Is the reserved file name in windows
*/
exports.isReservedFileNameInWindows = function(name) {
  name = (name || '').toLowerCase();
  var index = exports.reservedBaseFileNamesInWindows.indexOf(name);
  return index !== -1;
};

/*
* Escape file path
*/
exports.escapeFilePath = function(name) {
  if(exports.isWindows()) {
    //only escape file name on windows
    var regExp = exports.getReplaceRegExpFromCharCode(exports.invalidFileNameChars);
    name = name.replace(regExp, function(code) {
      return '%' + code.charCodeAt(0).toString(16);
    });
    var extName = path.extname(name);
    var baseName = path.basename(name, extName);
    if(exports.isReservedFileNameInWindows(baseName)) {
      name = util.format('%s (1)%s', baseName, extName);
    }
  }
  return name;
};

/**
* Is windows platform
*/
exports.isWindows = function() {
  return !!process.platform.match(/^win/);
};

exports.getFiles = function(scanPath, recursively) {
  var results = [];

  var list = fs.readdirSync(scanPath);

  var pending = list.length;
  if (!pending) {
    return results;
  }

  for (var i = 0; i < list.length; i++) {
    var file = list[i];

    file = scanPath + '/' + file;

    var stat = fs.statSync(file);
    if (stat && stat.isDirectory()) {
      if (recursively) {
        var res = exports.getFiles(file);
        results = results.concat(res);
      }
    } else {
      results.push(file);
    }
  }

  return results;
};

/**
* Join the char code into a replace regular expression
* For example,
*   [65,66] => /A|B/img
*   [63,66] => /\?|B/img
*/
exports.getReplaceRegExpFromCharCode = function(charCodeArray) {
  function charCodeToRegChar(charCode) {
    var str = String.fromCharCode(charCode);
    switch(str) {
    case '*' :
    case '?' :
    case '.' :
    case '\\' :
    case '|' :
    case '/' :
      str = '\\' + str;
      break;
    }
    return str;
  }
  var regExp = new RegExp();
  if(charCodeArray.length) {
    var regStr = charCodeToRegChar(charCodeArray[0]);
    for(var i = 1; i < charCodeArray.length; i++) {
      regStr += '|' + charCodeToRegChar(charCodeArray[i]);
    }
    regExp.compile(regStr, 'gim');
  }
  return regExp;
};

/**
* Add function overloads to an object that vary by
* declared argument length.
*
* @param {function} func the function overloads.
*
* @returns The 'overloaded' function
*/
exports.overload = function () {

  function final() {
    throw new Error(util.format($('Unknown overload for %s parameters'), arguments.length));
  }

  var func = final;
  /* jshint loopfunc: true */
  for(var i = 0; i < arguments.length; ++i) {
    func = (function (old, func) {
      return function () {
        if (func.length === arguments.length) {
          return func.apply(this, arguments);
        } else if (typeof old === 'function') {
          return old.apply(this, arguments);
        }
      };
    })(func, arguments[i]);
  }

  return func;
};

//"<root>\test\framework\cli-test.js" contains associated test stubs. Please keep them in sync.
exports.uuidGen = function () {
  return uuid.v4();
};<|MERGE_RESOLUTION|>--- conflicted
+++ resolved
@@ -73,14 +73,6 @@
                               subscription.resourceManagerEndpointUrl);
 }
 
-<<<<<<< HEAD
-exports._createResourceProviderService = function (serviceFactoryName, subscription) {
-  return subscription.createResourceClient(serviceFactoryName);
-};
-
-exports._createWebsiteClient = function (subscription, logger) {
-  return exports._createService('createWebSiteManagementClient', subscription, logger);
-=======
 //website provider might not be registered yet, so make sure to register it
 exports.createWebsiteClient = function (subscription, callback) {
   var client;
@@ -91,7 +83,6 @@
     client = _createAsmClient('createWebSiteManagementClient', subscription);
     return callback(null, client);
   });
->>>>>>> 164c87c3
 };
 
 exports.createWebSiteExtensionsClient = function (siteName, hostNameSuffix, username, password) {
@@ -124,18 +115,14 @@
   return _createAsmClient('createStorageManagementClient', subscription);
 };
 
-<<<<<<< HEAD
 exports._createStorageResourceProviderClient = function (subscription, logger) {
   // Levarage the temporary SRP client
   var srpClient = require('./../commands/arm/temporary/storage');
   var functionName = 'createStorageResourceProviderClient';
   azure[functionName] = srpClient.createStorageManagementClient;
-  return exports._createResourceProviderService(functionName, subscription, logger);
-};
-
-exports._createComputeClient = function (subscription, logger) {
-  return exports._createService('createComputeManagementClient', subscription, logger);
-=======
+  return _createArmClient(functionName, subscription, logger);
+};
+
 exports.createComputeClient = function (subscription) {
   return _createAsmClient('createComputeManagementClient', subscription);
 };
@@ -178,7 +165,6 @@
 
 exports.createServiceManagementService = function (subscription) {
   return createService('createServiceManagementService', subscription);
->>>>>>> 164c87c3
 };
 
 exports.createWebsiteManagementService = function (subscription) {
