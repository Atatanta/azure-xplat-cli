--- conflicted
+++ resolved
@@ -371,19 +371,12 @@
     //If current operation has a nested deployment, idenitified by target resource, get failed operations of that nested deployment as well
     if (operation.properties.provisioningState === 'Failed') {
       newOperations.push(operation);
-<<<<<<< HEAD
-      var nestedDeployment = operation.properties.targetResource.resourceName;
-      var nestedOperations = client.deploymentOperations.list(resourceGroup, nestedDeployment, _);
-      var newNestedOperations = getFailedNestedOperations(client, resourceGroup, nestedOperations, _);
-      newOperations.concat(newNestedOperations);
-=======
       if (operation.properties.targetResource && operation.properties.targetResource.id.indexOf('Microsoft.Resources/deployments') !== -1) {
         var nestedDeployment = operation.properties.targetResource.resourceName;
-        var nestedOperations = client.deploymentOperations.list(resourceGroup, nestedDeployment, _).operations;
+        var nestedOperations = client.deploymentOperations.list(resourceGroup, nestedDeployment, _);
         var newNestedOperations = getFailedNestedOperations(client, resourceGroup, nestedOperations, _);
         newOperations.concat(newNestedOperations);
       }
->>>>>>> 0ed56914
     }
   });
   return newOperations;
