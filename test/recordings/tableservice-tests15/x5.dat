--- conflicted
+++ resolved
@@ -1,57 +1,41 @@
-<?xml version="1.0" encoding="utf-8" standalone="yes"?>
-
-<<<<<<< HEAD
-<entry xml:base="http://nodejsdev.table.core.windows.net/" xmlns:d="http://schemas.microsoft.com/ado/2007/08/dataservices" xmlns:m="http://schemas.microsoft.com/ado/2007/08/dataservices/metadata" m:etag="W/&quot;datetime'2012-02-16T04%3A58%3A50.9065135Z'&quot;" xmlns="http://www.w3.org/2005/Atom">
-
-  <id>http://nodejsdev.table.core.windows.net/tableservice15(PartitionKey='1',RowKey='1')</id>
-
-  <title type="text"></title>
-
-  <updated>2012-02-16T04:58:50Z</updated>
-
-=======
-<entry xml:base="http://andrerod.table.core.windows.net/" xmlns:d="http://schemas.microsoft.com/ado/2007/08/dataservices" xmlns:m="http://schemas.microsoft.com/ado/2007/08/dataservices/metadata" m:etag="W/&quot;datetime'2012-03-15T21%3A57%3A16.5770929Z'&quot;" xmlns="http://www.w3.org/2005/Atom">
-
-  <id>http://andrerod.table.core.windows.net/tableservice15(PartitionKey='1',RowKey='1')</id>
-
-  <title type="text"></title>
-
-  <updated>2012-03-15T21:57:16Z</updated>
-
->>>>>>> 40cb56d4
-  <author>
-
-    <name />
-
-  </author>
-
-  <link rel="edit" title="tableservice15" href="tableservice15(PartitionKey='1',RowKey='1')" />
-
-  <category term="andrerod.tableservice15" scheme="http://schemas.microsoft.com/ado/2007/08/dataservices/scheme" />
-
-  <content type="application/xml">
-
-    <m:properties>
-
-      <d:PartitionKey>1</d:PartitionKey>
-
-      <d:RowKey>1</d:RowKey>
-
-<<<<<<< HEAD
-      <d:Timestamp m:type="Edm.DateTime">2012-02-16T04:58:50.9065135Z</d:Timestamp>
-
-=======
-      <d:Timestamp m:type="Edm.DateTime">2012-03-15T21:57:16.5770929Z</d:Timestamp>
-
->>>>>>> 40cb56d4
-      <d:field1>value</d:field1>
-
-      <d:field2>1</d:field2>
-
-      <d:field3>2</d:field3>
-
-    </m:properties>
-
-  </content>
-
+<?xml version="1.0" encoding="utf-8" standalone="yes"?>+
+<entry xml:base="http://andrerod.table.core.windows.net/" xmlns:d="http://schemas.microsoft.com/ado/2007/08/dataservices" xmlns:m="http://schemas.microsoft.com/ado/2007/08/dataservices/metadata" m:etag="W/&quot;datetime'2012-03-15T21%3A57%3A16.5770929Z'&quot;" xmlns="http://www.w3.org/2005/Atom">+
+  <id>http://andrerod.table.core.windows.net/tableservice15(PartitionKey='1',RowKey='1')</id>+
+  <title type="text"></title>+
+  <updated>2012-03-15T21:57:16Z</updated>+
+  <author>+
+    <name />+
+  </author>+
+  <link rel="edit" title="tableservice15" href="tableservice15(PartitionKey='1',RowKey='1')" />+
+  <category term="andrerod.tableservice15" scheme="http://schemas.microsoft.com/ado/2007/08/dataservices/scheme" />+
+  <content type="application/xml">+
+    <m:properties>+
+      <d:PartitionKey>1</d:PartitionKey>+
+      <d:RowKey>1</d:RowKey>+
+      <d:Timestamp m:type="Edm.DateTime">2012-03-15T21:57:16.5770929Z</d:Timestamp>+
+      <d:field1>value</d:field1>+
+      <d:field2>1</d:field2>+
+      <d:field3>2</d:field3>+
+    </m:properties>+
+  </content>+
 </entry>