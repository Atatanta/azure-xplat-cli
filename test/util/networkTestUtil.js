--- conflicted
+++ resolved
@@ -179,16 +179,9 @@
       callback(rule);
     });
   },
-<<<<<<< HEAD
-  createExpressRoute: function (expressRouteCircuitProps, suite, callback) {
-    var self = this;
-    var cmd = util.format('network express-route circuit create {group} {expressRCName} {location} -p {serviceProvider} ' +
-      '-i {peeringLocation} -b {bandwidth} -e {skuTier} -f {skuFamily} -t {tags} --json').formatArgs(expressRouteCircuitProps);
-=======
   createExpressRoute: function (groupName, expressRCPrefix, location, serviceProvider, peeringLocation, skuTier, skuFamily, tags1, suite, callback) {
     var cmd = util.format('network express-route circuit create %s %s %s -p %s -i %s -b 50 -e %s -f %s -t %s --json',
       groupName, expressRCPrefix, location, serviceProvider, peeringLocation, skuTier, skuFamily, tags1).split(' ');
->>>>>>> 5186fa30
     testUtils.executeCommand(suite, retry, cmd, function (result) {
       result.exitStatus.should.equal(0);
 
@@ -211,13 +204,8 @@
     self.createVnet(gatewayProp.group, gatewayProp.vnetName, gatewayProp.location, gatewayProp.vnetAddressPrefix, suite, function (vnet) {
       self.createSubnet(gatewayProp.group, gatewayProp.vnetName, gatewayProp.subnetName, gatewayProp.subnetAddressPrefix, suite, function (subnet) {
         self.createPublicIp(gatewayProp.group, gatewayProp.publicIpName, gatewayProp.location, suite, function (publicIp) {
-<<<<<<< HEAD
-          var cmd = util.format('network vpn-gateway create -g {group} -n {name} -l {location} -w {gatewayType} -y {vpnType}' +
-            ' -k {sku} -a {privateIpAddress} -b {enableBgp} -t {tags} -u {1} -f {2} --json').formatArgs(gatewayProp, publicIp.id, subnet.id);
-=======
           var cmd = util.format('network vpn-gateway create -g {group} -n {name} -l {location} -w {gatewayType} -y {vpnType} -k {sku} ' +
             '-a {privateIpAddress} -b {enableBgp} -t {tags} -u {1} -f {2} --json').formatArgs(gatewayProp, publicIp.id, subnet.id);
->>>>>>> 5186fa30
 
           testUtils.executeCommand(suite, retry, cmd, function (result) {
             result.exitStatus.should.equal(0);
