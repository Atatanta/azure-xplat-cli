# Windows Azure Xplat-CLI for Windows, Mac and Linux

[![NPM version](https://badge.fury.io/js/azure-cli.png)](http://badge.fury.io/js/azure-cli) [![Build Status](https://travis-ci.org/WindowsAzure/azure-sdk-tools-xplat.png?branch=master)](https://travis-ci.org/WindowsAzure/azure-sdk-tools-xplat)

This project provides a cross-platform command line interface for developers and IT administrators to develop, deploy and manage Windows Azure applications.

## Features

* Accounts
    * Azure Active Directory authentication for Organizational ID
    * Download and import Azure publish settings
    * List imported Azure subscriptions
    * Select current subscription
    * Manage Azure environments
    * Create and manage affinity groups
    * Export management certificate
* Storage
    * Create and manage Storage Accounts
    * Create and manage container, blob and ACL
* Websites
    * Create and manage Windows Azure websites
    * Download site log files and get real time log streaming
    * Manage Deployments
    * Configure GitHub integration
    * Create, manage and swap slots
    * Create and manage WebJobs
* Virtual machines
    * Create and manage Windows and Linux Virtual machines
    * Create and manage VM endpoints
    * Create and manage Virtual Machine Images
    * Create and manage certificates
    * CloudInit for Ubuntu VM
* Network
    * Import and export network configuration
    * Create and manage virtual network
    * Create and manage DNS server
* Mobile Services
    * Create and manage Mobile Services
    * Manage tables, scripts, and configuration
    * Access logs
    * Access data
* Service Bus
    * Create and manage Service Bus namespaces
* SQL Database
    * Create and manage SQL Servers, Firewall rules and Databases
<<<<<<< HEAD
* Resource Manager
    * Manage resource groups and deployments
    * Query and download gallery templates
    * Manage individual resources

## Installation
=======

# Getting Started
## Download Source Code

To get the source code of the SDK via **git** just type:

    git clone https://github.com/WindowsAzure/azure-sdk-tools-xplat.git
    cd ./azure-sdk-tools-xplat
    npm install

## Install the npm package

You can install the azure cli npm package directly.

    npm install -g azure-cli

## Autocomplete

Autocomplete is supported in the azure CLI.

To enable it in zsh, you can write:

    echo '. <(azure --completion)' >> .zshrc

To enable it in bash, you can write:

    azure --completion >> ~/azure.completion.sh<br />

    echo 'source ~/azure.completion.sh' >> .bash_profile

# Using the cli

The azure cli has several top-level commands, which correspond to different features of Windows Azure. Each top-level command is then broken up into further sub commands. Typing "azure" by itself or "azure --help" will list out each of the sub commands.

Below is a list of some of the more common commands and explanations on how to use them.

## azure account - Managing Azure accounts

In order to use the CLI, you must first import credentials.

    azure account download
Download your credentials from Windows Azure. Logs you in to the Azure portal and downloads a publishsettings file.

    azure account import [file]
Imports previously downloaded credentials

### azure account affinity-group - Manage Azure Affinity Groups

You can create and manage affinity groups.

    azure account affinity-group list
Lists all your affinity groups

    azure account affinity-group create [name]
Creates a new affinity group

**--location** - Location for the affinity group

    azure account affinity-group show [name]
Display details about an affinity group

    azure account affinity-group delete [name]
Removes the affinity group

### azure account storage - Manage Azure Storage accounts

You can create and manage store accounts for leveraging blobs, tables and queues within your applications.

    azure account storage list
Lists all your storage accounts

    azure account storage create [name]
Creates a new storage account

**--location** - Location for the storage account

**--affinity-group** - Affinity group for the storage account

**Note:** Either location or affinity group is required.

    azure account storage update [name]
Updates a storage account label, description, etc.

    azure account storage delete [name]
Removes the storage account

    azure account storage keys list [name]
Lists out storage account keys for the specified account

    azure account storage keys renew [name]
Renews storage account keys for the specified account

## azure storage - Managing Windows Azure Storage

You can list storage container

    azure storage container list -a <account name> -k <access key>
Lists all the containers in the storage account.

    azure storage container show -a <account name> -k <access key> [container]
Show the details for a specific container.

    azure storage container create -a <account name> -k <access key> [container]
Create a container

    azure storage container delete -a <account name> -k <access key> [container]
Delete a container

    azure storage container set -a <account name> -k <access key> -p <permission> [container]
Set the ACL of a specific container

## azure site - Managing Windows Azure Websites

You can create websites for deploying static HTML, node.js, PHP, and .NET applications.

    azure site list
Lists all your websites

    azure site create [site]
Creates a new Windows Azure website. If run in a folder that has an app.js or a server.js, we will assume this is a node.js application and create an iisnode.yml file for configuring the node hosted environment.

**--git** - create a git repo for deploying the application. Will call "git init" to initialize the local folder as repo and will add an "azure" remote for the remote repository. --publishingUsername can be used for scripting scenarios. If publishing user is not provider, you will be prompted. ex. "azure site create foo --git".

**--github** - connect this website to a github repo. If run in a local repo, will use the remotes present. --githubusername / --githubpassword / -- githubrepository can be used for scripting scenarios. If these are not provided, you will be prompted. ex. "azure site create foo --github"

    azure site show [site]
Lists the details for a specific website.

    azure site browse [site]
Opens the website in the browser.

    azure site delete [site]
Deletes the current site. Will prompt for deletion.

    azure site stop [site]
Stops the website

    azure site start [site]
Starts the website

    azure site restart [site]
Stops and starts the website

    azure site deploymentscript
Generates a bash or cmd script for customizing the deployment of your Website

**--quiet** - overrides prompting for delete.

**Note:** Above [site] is not required if the command is run in the main app folder.

### azure site config - Managing site app settings

You can set application settings, which will propagate to environment variables for your node and PHP applications. Changes are instant, and you do not need to stop/start the app to pick up the new variables.

    azure site config list [site]
Lists all application settings.

    azure site config add [keyvaluepair] [site]
Adds a new app setting. [keyvaluepair] is of the form "[key]=[value]" i.e. "foo=bar".

    azure site config clear [key] [site]
Removes the specified app setting.

    azure site config get [key] [site]
Retrieves the value for the selected key.

    azure site log tail [options] [name]
Streams live diagnostic logs from your website to the console
**--path [path]** - Path under the LogFiles folder to pull logs from.

**--filter** - Filter to match against for displaying log output.

**--log** - Write output in a log format.

### azure site scale - Manage Scaling mode for Azure websites

You can change your scale mode and number of instances for your websites in Windows Azure.

    azure site scale mode [name] [mode]
Set the web site scale mode

**--mode** - The mode for the site: free, shared, or reserved

    azure site scale instances [name] [instances] [size]
Sets the number and size of instances for a web site

**instances** - number of instances

**--size** - size of instances to run: small, medium, or large

## azure vm - Managing Windows Azure virtual machines.

You can create and manage both Windows and Linux virtual machines in Windows Azure.

    azure vm list
List your virtual machines and their statuses

    azure vm location list
List available locations for hosting virtual machines.

    azure vm create [name] [image] [username] [password] [location]
Create a new virtual machine using the specific image and credentials. An image can be a base image or an custom image uploaded to your account ex. "azure create myvm SUSE__openSUSE-12-1-20120603-en-us-30GB.vhd user pa$$w0rd westus".

**--ssh [port]** - Enable a Linux VM to be remotely administered via ssh. By default port 22 is chosen.

**--rdp [port]** - Enable a Windows VM to be remotely administered via RDP. By default port 3389 is chosen.

**--community** - Specifies that the image is a community image

    azure vm create-from [name] [rolefile]
Create a virtual machine from a previously exported rolefile.

    azure vm export [name] [file]
Export a virtual machine definition.

    azure vm show [name]
Display details about the VM.

    azure vm shutdown [name]
Stop the virtual machine

    azure vm start
Start a previously shutdown virtual machine

    azure vm restart [name]
Restart the virtual machine

    azure vm delete [name]
Delete the virtual machine

### azure vm image - Managing VM images

Windows Azure allows you to create virtual machines using a set of preconfigured based images or using your own custom images which you create either by uploaded, or saving an existing vm.

    azure vm image list
List base and custom vm images

    azure vm image show [image]
Show details about a specific image

    azure vm image create [name] [path]
Upload a new custom image. The path can point to a local file or a public hosted blob, including a secure blob.

**--os [os]** - specify the OS, "Linux" or "Windows"

**--basevhd [blob]** - Specify a base vhd blob url.

**--source-key [key]** - If the blob is secured, specifies the access key.

    azure vm image delete [name]
Deletes the specified image.

### azure vm disk - Managing VM data disks

You can create additional data disks, which you mount within your virtual machines.
>>>>>>> 60d91fc1

### Install from npm

<<<<<<< HEAD
You can install the azure-cli npm package directly.
```bash
npm install -g azure-cli
```
=======
    azure vm disk show [name]
Displays details on a specific disk

    azure vm disk create [name] [path]
Uploads and creates a new disk using the specified path. The path can point to a local file or a public hosted blob, including a secure blob.

**--source-key [key]** - If the blob is secured, specifies the access key.

    azure vm disk attach [vm-name] [image]
Attaches an image to an existing VM.

    azure vm disk detach [vm-name] [image]
Detaches an image from an existing VM.

## azure mobile - Managing Azure Mobile Services

You can create and manage your mobile services right from the cli. You can create new services and databases, work directly with table data, and manage scripts and more.

    azure mobile list
Lists all mobile services for this subscription

    azure mobile create [servicename] [sqlAdminUsername] [sqlAdminPassword]
Creates a new mobile service using the specific service name. Also creates a new SQL Database using the specified user and password.

    azure mobile show [servicename]
Displays details about a mobile service including database details, applicationUrl and applicationKey

    azure mobile delete [servicename]
Deletes a mobile service

## azure mobile scale - Manage scale for your mobile service

    azure mobile scale show [servicename]
Show the scalability settings of a mobile service

    azure mobile scale change [options] [servicename]
Change the scalability settings of a mobile service

**--tier [tier]** - 'Free', 'Basic' or 'Standard'

**--numberOfInstances [count]** - number of instances in basic or standard mode.

    azure mobile log [servicename]
Retrieves mobile logs

### azure mobile config - Manage your mobile service configuration

You can configure your Microsoft account, Facebook, Twitter, Google and push notification settings using these commands.

    azure mobile config list [servicename]
Lists the available mobile configuration settings and their values

    azure mobile config set [servicename] [key] [value]
Sets mobile configuration settings

    azure mobile config get [servicename] [key]
Gets a specific mobile configuration setting

### azure mobile table - Manage your mobile service tables

    azure mobile table list [servicename]
List the tables for a specific service

    azure mobile table create [servicename] [tablename]
Creates a new table for your mobile service

**--permissions [permissions]** - comma delimited list of &lt;operation&gt;=&lt;permission&gt; pairs

    azure mobile table show [servicename] [tablename]
Display table details such as the number of records, the list of columns and which scripts are defined.

    azure mobile table update [options] [servicename] [tablename]
Updates mobile table schema, permissions and indexes

**--permissions [permissions]** - comma delimited list of &lt;operation&gt;=&lt;permission&gt; pairs

**--deleteColumn [columns]** - comma delimited list of columns to delete

    azure mobile table delete [servicename] [tablename]
Deletes a mobile table

### azure mobile script - Manage your mobile service scripts

You can create and upload scripts for your table operations.

    azure mobile script list
List scripts for the specified service

    azure mobile script download [servicename] [scriptname]
Downloads the specified script. Table script names are in the format table/.{read|insert|update|delete} (e.g. table/todoitem.insert)

    azure mobile script upload [servicename] [scriptname]
Uploads a script

    azure mobile script delete [servicename] [scriptname]
Deletes a script

### azure mobile data - Manage data from your mobile service

    azure mobile data read [servicename] [tablename] [query]
Query a mobile service table

    azure mobile data truncate [servicename] [tablename]
Delete all data from a mobile service table
**--quiet** - do not prompt before deleting

### azure mobile job - Manage scheduled jobs

    azure mobile job list [servicename]
List jobs

    azure mobile job create [servicename] [jobname]
Create a new job

**--interval [number]** - Interval for executing the job, defaults to 15.

**--intervalUnit [unit]** - 'minute', 'hour', 'day', 'month' or 'none'.

**--startTime [time]** - Time that the script should start in ISO format

    azure mobile job update [servicename] [jobname]
Update job settings

**--interval [number]** - Interval for executing the job, defaults to 15.

**--intervalUnit [unit]** - 'minute', 'hour', 'day', 'month' or 'none'.

**--startTime [time]** - Time that the script should start in ISO format

**--status [status]** - 'enabled' or 'disabled'

    azure mobile job delete [servicename] [jobname]
Delete a scheduled job

### azure mobile api - Manage custom APIs

    azure mobile api list [servicename]
List custom APIs

    azure mobile api create [servicename] [apiname]
Create a new custom API

**--permissions [permissions]** - comma delimited list of &lt;method&gt;=&lt;permission&gt; pairs

    azure mobile api update [servicename] [apiname]
Update a custom API

**--permissions [permissions]** - comma delimited list of &lt;method&gt;=&lt;permission&gt; pairs

    azure mobile api delete [servicename] [apiname]
Delete a custom API

## azure sb - Manage your Service Bus configuration

### azure sb namespace - Manage your Service Bus namespaces

    azure sb namespace list
List all your Service Bus namespaces

    azure sb namespace create [namespace] [region]
Create a new Service Bus namespace in the specified region

    azure sb namespace show [name]
Display details about a namespace such as the connection string and endpoint information

    azure sb namespace check [name]
Check if a namespace is available

    azure sb namespace delete [name]
Delete a namespace

    azure sb namespace location list
Lists all available regions for creating new namespaces

## azure sql - Manage Azure SQL

### azure sql server - Manage your Azure SQL Servers

    azure sql server show [serverName]
Display server details

    azure sql server list
Lists all your Azure SQL Servers

    azure sql server create [administratorLogin] [administratorPassword] [location]
Create a new Azure SQL Server

**--administratorLogin** - Administrator login user

**--administratorPassword** - Administrator Password

**--location** - Region where the server will be located

    azure sql server delete [serverName]
Delete an Azure SQL Server

### azure sql firewallrule - Manage you Azure SQL Firewall Rules

    azure sql firewallrule create [serverName] [ruleName] [startIPAddress] [endIPAddress]
Create a new firewall rule

**--serverName** - Server to create the rule on.

**--ruleName** - Name for the rule

**--startIPAddress** - Start IP Range for the rule

**--endIPAddress** - (Optional) End IP Range for the rule. If not supplied this will equal startIPAddress.

    azure sql firewallrule show [serverName] [rulename]
Show details for a firewall rule
>>>>>>> 60d91fc1

### Pre-compiled installers

* Windows
* Mac
* Linux

### Download Source Code

To get the source code of the SDK via **git** just type:

```bash
git clone https://github.com/WindowsAzure/azure-sdk-tools-xplat.git
cd ./azure-sdk-tools-xplat
npm install
```

### Configure auto-complete

Auto-complete is supported for Mac and Linux.

To enable it in zsh, run:

```bash
echo '. <(azure --completion)' >> .zshrc
```

To enable it in bash, run:

```bash
azure --completion >> ~/azure.completion.sh
echo 'source ~/azure.completion.sh' >> .bash_profile
```

## Get Started

In general, following are the steps:

* Get yourself authenticated with Windows Azure. For details, please check out [this article](http://www.windowsazure.com/en-us/documentation/articles/xplat-cli/).
  * Option 1: Login with your Organizational account. Azure Active Directory authentication is used in this case. No management certificate is needed. **Note**: Microsoft account is not supported in this approach right now. You can create an Organizational account from the Azure portal for free.
  * Option 2: Download and import a publish settings file which contains a management certificate.
* Use the commands

The first step can be different for different environment you are targeting. Following are detail instructions for each supported environment.

### Windows Azure

If you use both mechanisms on the same subscription, Azure Active Directory authentication always wins. If you want to go back to management certificate authentication, please use ``azure logout``, which will remove the Azure Active Directory information and bring management certificate authentication back in.

#### Login directly from xplat-cli (Azure Active Directory authentication)

```bash
# This will prompt for your password in the console
azure login -u <your organizational ID email address>

# use the commands to manage your services/applications
azure site create --location "West US" mywebsite
```

#### Use publish settings file (Management certificate authentication)

```bash
# Download a file which contains the publish settings information of your subscription.
# This will open a browser window and ask you to log in to get the file.
azure account download

# Import the file you just downloaded.
# Notice that the file contains credential of your subscription so you don't want to make it public
# (like check in to source control, etc.).
azure account import <file location>

# Use the commands to manage your services/applications
azure site create --location "West US" mywebsite
```

## 2 Modes

Starting from 0.8.0, we are adding a separate mode for Resource Manager. You can use the following command to switch between the

* Service management: commands using the Azure service management API
* Resource manager: commands using the Azure Resource Manager API

They are not designed to work together.

<<<<<<< HEAD
```bash
azure config mode asm # service management
azure config mode arm # resource manager
```
=======
**--administratorPassword** - Administrator Password

>>>>>>> 60d91fc1

**For more details on the commands, please see the [command line tool reference](http://go.microsoft.com/fwlink/?LinkId=252246&clcid=0x409) and this [How to Guide](http://www.windowsazure.com/en-us/develop/nodejs/how-to-guides/command-line-tools/)**

## Running tests

The tests included in the repository execute CLI commands against live Widows Azure management endpoints. In order to run the tests, you must have a Windows Azure subscription as well as a GitHub account.

Before running tests, you must take a one-time action to configure the CLI with the Windows Azure subscription by running

```bash
azure account download
azure account import
```

Next, provide the following parameters by setting environment variables:

- `AZURE_STORAGE_ACCOUNT` - your Windows Azure Storage Account name
- `AZURE_STORAGE_ACCESS_KEY` - secret access key to that Storage Account
- `AZURE_SERVICEBUS_NAMESPACE` - your Windows Azure Service Bus Namespace
- `AZURE_SERVICEBUS_ACCESS_KEY` - secret access to that Service Bus namespace
- `AZURE_GITHUB_USERNAME` - GitHub account username
- `AZURE_GITHUB_PASSWORD` - GitHub account password
- `AZURE_GITHUB_REPOSITORY` - name an empty GitHub repository to use during tests (e.g. `tjanczuk/clitest`)
- `SSHCERT` - path of SSH Certificate (eg. `path\cert.pem`)
- `BLOB_SOURCE_PATH` - source url path for disk upload (`container\subcontainer\disk.vhd`)


To run the tests, call

```bash
npm test
```

from the root of your clone of the repository. Most tests execute against live Windows Azure management APIs, and running them takes considerable time.

Note: by default, the tests targeting the Windows Azure Mobile Services run against a mocked Windows Azure HTTP endpoints. In order to execute these tests against live Windows Azure management APIs instead, set the `NOCK_OFF=true` environment variable before running the tests.

## Learn More
For documentation on how to host Node.js applications on Windows Azure, please see the [Windows Azure Node.js Developer Center](http://www.windowsazure.com/en-us/develop/nodejs/).

For more extensive  documentation on the new cross platform CLI tool for Mac and Linux, please see this [reference](http://go.microsoft.com/fwlink/?LinkId=252246&clcid=0x409) and this [How to Guide](http://www.windowsazure.com/en-us/develop/nodejs/how-to-guides/command-line-tools/)<|MERGE_RESOLUTION|>--- conflicted
+++ resolved
@@ -43,491 +43,19 @@
     * Create and manage Service Bus namespaces
 * SQL Database
     * Create and manage SQL Servers, Firewall rules and Databases
-<<<<<<< HEAD
 * Resource Manager
     * Manage resource groups and deployments
     * Query and download gallery templates
     * Manage individual resources
 
 ## Installation
-=======
-
-# Getting Started
-## Download Source Code
-
-To get the source code of the SDK via **git** just type:
-
-    git clone https://github.com/WindowsAzure/azure-sdk-tools-xplat.git
-    cd ./azure-sdk-tools-xplat
-    npm install
-
-## Install the npm package
-
-You can install the azure cli npm package directly.
-
-    npm install -g azure-cli
-
-## Autocomplete
-
-Autocomplete is supported in the azure CLI.
-
-To enable it in zsh, you can write:
-
-    echo '. <(azure --completion)' >> .zshrc
-
-To enable it in bash, you can write:
-
-    azure --completion >> ~/azure.completion.sh<br />
-
-    echo 'source ~/azure.completion.sh' >> .bash_profile
-
-# Using the cli
-
-The azure cli has several top-level commands, which correspond to different features of Windows Azure. Each top-level command is then broken up into further sub commands. Typing "azure" by itself or "azure --help" will list out each of the sub commands.
-
-Below is a list of some of the more common commands and explanations on how to use them.
-
-## azure account - Managing Azure accounts
-
-In order to use the CLI, you must first import credentials.
-
-    azure account download
-Download your credentials from Windows Azure. Logs you in to the Azure portal and downloads a publishsettings file.
-
-    azure account import [file]
-Imports previously downloaded credentials
-
-### azure account affinity-group - Manage Azure Affinity Groups
-
-You can create and manage affinity groups.
-
-    azure account affinity-group list
-Lists all your affinity groups
-
-    azure account affinity-group create [name]
-Creates a new affinity group
-
-**--location** - Location for the affinity group
-
-    azure account affinity-group show [name]
-Display details about an affinity group
-
-    azure account affinity-group delete [name]
-Removes the affinity group
-
-### azure account storage - Manage Azure Storage accounts
-
-You can create and manage store accounts for leveraging blobs, tables and queues within your applications.
-
-    azure account storage list
-Lists all your storage accounts
-
-    azure account storage create [name]
-Creates a new storage account
-
-**--location** - Location for the storage account
-
-**--affinity-group** - Affinity group for the storage account
-
-**Note:** Either location or affinity group is required.
-
-    azure account storage update [name]
-Updates a storage account label, description, etc.
-
-    azure account storage delete [name]
-Removes the storage account
-
-    azure account storage keys list [name]
-Lists out storage account keys for the specified account
-
-    azure account storage keys renew [name]
-Renews storage account keys for the specified account
-
-## azure storage - Managing Windows Azure Storage
-
-You can list storage container
-
-    azure storage container list -a <account name> -k <access key>
-Lists all the containers in the storage account.
-
-    azure storage container show -a <account name> -k <access key> [container]
-Show the details for a specific container.
-
-    azure storage container create -a <account name> -k <access key> [container]
-Create a container
-
-    azure storage container delete -a <account name> -k <access key> [container]
-Delete a container
-
-    azure storage container set -a <account name> -k <access key> -p <permission> [container]
-Set the ACL of a specific container
-
-## azure site - Managing Windows Azure Websites
-
-You can create websites for deploying static HTML, node.js, PHP, and .NET applications.
-
-    azure site list
-Lists all your websites
-
-    azure site create [site]
-Creates a new Windows Azure website. If run in a folder that has an app.js or a server.js, we will assume this is a node.js application and create an iisnode.yml file for configuring the node hosted environment.
-
-**--git** - create a git repo for deploying the application. Will call "git init" to initialize the local folder as repo and will add an "azure" remote for the remote repository. --publishingUsername can be used for scripting scenarios. If publishing user is not provider, you will be prompted. ex. "azure site create foo --git".
-
-**--github** - connect this website to a github repo. If run in a local repo, will use the remotes present. --githubusername / --githubpassword / -- githubrepository can be used for scripting scenarios. If these are not provided, you will be prompted. ex. "azure site create foo --github"
-
-    azure site show [site]
-Lists the details for a specific website.
-
-    azure site browse [site]
-Opens the website in the browser.
-
-    azure site delete [site]
-Deletes the current site. Will prompt for deletion.
-
-    azure site stop [site]
-Stops the website
-
-    azure site start [site]
-Starts the website
-
-    azure site restart [site]
-Stops and starts the website
-
-    azure site deploymentscript
-Generates a bash or cmd script for customizing the deployment of your Website
-
-**--quiet** - overrides prompting for delete.
-
-**Note:** Above [site] is not required if the command is run in the main app folder.
-
-### azure site config - Managing site app settings
-
-You can set application settings, which will propagate to environment variables for your node and PHP applications. Changes are instant, and you do not need to stop/start the app to pick up the new variables.
-
-    azure site config list [site]
-Lists all application settings.
-
-    azure site config add [keyvaluepair] [site]
-Adds a new app setting. [keyvaluepair] is of the form "[key]=[value]" i.e. "foo=bar".
-
-    azure site config clear [key] [site]
-Removes the specified app setting.
-
-    azure site config get [key] [site]
-Retrieves the value for the selected key.
-
-    azure site log tail [options] [name]
-Streams live diagnostic logs from your website to the console
-**--path [path]** - Path under the LogFiles folder to pull logs from.
-
-**--filter** - Filter to match against for displaying log output.
-
-**--log** - Write output in a log format.
-
-### azure site scale - Manage Scaling mode for Azure websites
-
-You can change your scale mode and number of instances for your websites in Windows Azure.
-
-    azure site scale mode [name] [mode]
-Set the web site scale mode
-
-**--mode** - The mode for the site: free, shared, or reserved
-
-    azure site scale instances [name] [instances] [size]
-Sets the number and size of instances for a web site
-
-**instances** - number of instances
-
-**--size** - size of instances to run: small, medium, or large
-
-## azure vm - Managing Windows Azure virtual machines.
-
-You can create and manage both Windows and Linux virtual machines in Windows Azure.
-
-    azure vm list
-List your virtual machines and their statuses
-
-    azure vm location list
-List available locations for hosting virtual machines.
-
-    azure vm create [name] [image] [username] [password] [location]
-Create a new virtual machine using the specific image and credentials. An image can be a base image or an custom image uploaded to your account ex. "azure create myvm SUSE__openSUSE-12-1-20120603-en-us-30GB.vhd user pa$$w0rd westus".
-
-**--ssh [port]** - Enable a Linux VM to be remotely administered via ssh. By default port 22 is chosen.
-
-**--rdp [port]** - Enable a Windows VM to be remotely administered via RDP. By default port 3389 is chosen.
-
-**--community** - Specifies that the image is a community image
-
-    azure vm create-from [name] [rolefile]
-Create a virtual machine from a previously exported rolefile.
-
-    azure vm export [name] [file]
-Export a virtual machine definition.
-
-    azure vm show [name]
-Display details about the VM.
-
-    azure vm shutdown [name]
-Stop the virtual machine
-
-    azure vm start
-Start a previously shutdown virtual machine
-
-    azure vm restart [name]
-Restart the virtual machine
-
-    azure vm delete [name]
-Delete the virtual machine
-
-### azure vm image - Managing VM images
-
-Windows Azure allows you to create virtual machines using a set of preconfigured based images or using your own custom images which you create either by uploaded, or saving an existing vm.
-
-    azure vm image list
-List base and custom vm images
-
-    azure vm image show [image]
-Show details about a specific image
-
-    azure vm image create [name] [path]
-Upload a new custom image. The path can point to a local file or a public hosted blob, including a secure blob.
-
-**--os [os]** - specify the OS, "Linux" or "Windows"
-
-**--basevhd [blob]** - Specify a base vhd blob url.
-
-**--source-key [key]** - If the blob is secured, specifies the access key.
-
-    azure vm image delete [name]
-Deletes the specified image.
-
-### azure vm disk - Managing VM data disks
-
-You can create additional data disks, which you mount within your virtual machines.
->>>>>>> 60d91fc1
 
 ### Install from npm
 
-<<<<<<< HEAD
 You can install the azure-cli npm package directly.
 ```bash
 npm install -g azure-cli
 ```
-=======
-    azure vm disk show [name]
-Displays details on a specific disk
-
-    azure vm disk create [name] [path]
-Uploads and creates a new disk using the specified path. The path can point to a local file or a public hosted blob, including a secure blob.
-
-**--source-key [key]** - If the blob is secured, specifies the access key.
-
-    azure vm disk attach [vm-name] [image]
-Attaches an image to an existing VM.
-
-    azure vm disk detach [vm-name] [image]
-Detaches an image from an existing VM.
-
-## azure mobile - Managing Azure Mobile Services
-
-You can create and manage your mobile services right from the cli. You can create new services and databases, work directly with table data, and manage scripts and more.
-
-    azure mobile list
-Lists all mobile services for this subscription
-
-    azure mobile create [servicename] [sqlAdminUsername] [sqlAdminPassword]
-Creates a new mobile service using the specific service name. Also creates a new SQL Database using the specified user and password.
-
-    azure mobile show [servicename]
-Displays details about a mobile service including database details, applicationUrl and applicationKey
-
-    azure mobile delete [servicename]
-Deletes a mobile service
-
-## azure mobile scale - Manage scale for your mobile service
-
-    azure mobile scale show [servicename]
-Show the scalability settings of a mobile service
-
-    azure mobile scale change [options] [servicename]
-Change the scalability settings of a mobile service
-
-**--tier [tier]** - 'Free', 'Basic' or 'Standard'
-
-**--numberOfInstances [count]** - number of instances in basic or standard mode.
-
-    azure mobile log [servicename]
-Retrieves mobile logs
-
-### azure mobile config - Manage your mobile service configuration
-
-You can configure your Microsoft account, Facebook, Twitter, Google and push notification settings using these commands.
-
-    azure mobile config list [servicename]
-Lists the available mobile configuration settings and their values
-
-    azure mobile config set [servicename] [key] [value]
-Sets mobile configuration settings
-
-    azure mobile config get [servicename] [key]
-Gets a specific mobile configuration setting
-
-### azure mobile table - Manage your mobile service tables
-
-    azure mobile table list [servicename]
-List the tables for a specific service
-
-    azure mobile table create [servicename] [tablename]
-Creates a new table for your mobile service
-
-**--permissions [permissions]** - comma delimited list of &lt;operation&gt;=&lt;permission&gt; pairs
-
-    azure mobile table show [servicename] [tablename]
-Display table details such as the number of records, the list of columns and which scripts are defined.
-
-    azure mobile table update [options] [servicename] [tablename]
-Updates mobile table schema, permissions and indexes
-
-**--permissions [permissions]** - comma delimited list of &lt;operation&gt;=&lt;permission&gt; pairs
-
-**--deleteColumn [columns]** - comma delimited list of columns to delete
-
-    azure mobile table delete [servicename] [tablename]
-Deletes a mobile table
-
-### azure mobile script - Manage your mobile service scripts
-
-You can create and upload scripts for your table operations.
-
-    azure mobile script list
-List scripts for the specified service
-
-    azure mobile script download [servicename] [scriptname]
-Downloads the specified script. Table script names are in the format table/.{read|insert|update|delete} (e.g. table/todoitem.insert)
-
-    azure mobile script upload [servicename] [scriptname]
-Uploads a script
-
-    azure mobile script delete [servicename] [scriptname]
-Deletes a script
-
-### azure mobile data - Manage data from your mobile service
-
-    azure mobile data read [servicename] [tablename] [query]
-Query a mobile service table
-
-    azure mobile data truncate [servicename] [tablename]
-Delete all data from a mobile service table
-**--quiet** - do not prompt before deleting
-
-### azure mobile job - Manage scheduled jobs
-
-    azure mobile job list [servicename]
-List jobs
-
-    azure mobile job create [servicename] [jobname]
-Create a new job
-
-**--interval [number]** - Interval for executing the job, defaults to 15.
-
-**--intervalUnit [unit]** - 'minute', 'hour', 'day', 'month' or 'none'.
-
-**--startTime [time]** - Time that the script should start in ISO format
-
-    azure mobile job update [servicename] [jobname]
-Update job settings
-
-**--interval [number]** - Interval for executing the job, defaults to 15.
-
-**--intervalUnit [unit]** - 'minute', 'hour', 'day', 'month' or 'none'.
-
-**--startTime [time]** - Time that the script should start in ISO format
-
-**--status [status]** - 'enabled' or 'disabled'
-
-    azure mobile job delete [servicename] [jobname]
-Delete a scheduled job
-
-### azure mobile api - Manage custom APIs
-
-    azure mobile api list [servicename]
-List custom APIs
-
-    azure mobile api create [servicename] [apiname]
-Create a new custom API
-
-**--permissions [permissions]** - comma delimited list of &lt;method&gt;=&lt;permission&gt; pairs
-
-    azure mobile api update [servicename] [apiname]
-Update a custom API
-
-**--permissions [permissions]** - comma delimited list of &lt;method&gt;=&lt;permission&gt; pairs
-
-    azure mobile api delete [servicename] [apiname]
-Delete a custom API
-
-## azure sb - Manage your Service Bus configuration
-
-### azure sb namespace - Manage your Service Bus namespaces
-
-    azure sb namespace list
-List all your Service Bus namespaces
-
-    azure sb namespace create [namespace] [region]
-Create a new Service Bus namespace in the specified region
-
-    azure sb namespace show [name]
-Display details about a namespace such as the connection string and endpoint information
-
-    azure sb namespace check [name]
-Check if a namespace is available
-
-    azure sb namespace delete [name]
-Delete a namespace
-
-    azure sb namespace location list
-Lists all available regions for creating new namespaces
-
-## azure sql - Manage Azure SQL
-
-### azure sql server - Manage your Azure SQL Servers
-
-    azure sql server show [serverName]
-Display server details
-
-    azure sql server list
-Lists all your Azure SQL Servers
-
-    azure sql server create [administratorLogin] [administratorPassword] [location]
-Create a new Azure SQL Server
-
-**--administratorLogin** - Administrator login user
-
-**--administratorPassword** - Administrator Password
-
-**--location** - Region where the server will be located
-
-    azure sql server delete [serverName]
-Delete an Azure SQL Server
-
-### azure sql firewallrule - Manage you Azure SQL Firewall Rules
-
-    azure sql firewallrule create [serverName] [ruleName] [startIPAddress] [endIPAddress]
-Create a new firewall rule
-
-**--serverName** - Server to create the rule on.
-
-**--ruleName** - Name for the rule
-
-**--startIPAddress** - Start IP Range for the rule
-
-**--endIPAddress** - (Optional) End IP Range for the rule. If not supplied this will equal startIPAddress.
-
-    azure sql firewallrule show [serverName] [rulename]
-Show details for a firewall rule
->>>>>>> 60d91fc1
 
 ### Pre-compiled installers
 
@@ -612,15 +140,10 @@
 
 They are not designed to work together.
 
-<<<<<<< HEAD
 ```bash
 azure config mode asm # service management
 azure config mode arm # resource manager
 ```
-=======
-**--administratorPassword** - Administrator Password
-
->>>>>>> 60d91fc1
 
 **For more details on the commands, please see the [command line tool reference](http://go.microsoft.com/fwlink/?LinkId=252246&clcid=0x409) and this [How to Guide](http://www.windowsazure.com/en-us/develop/nodejs/how-to-guides/command-line-tools/)**
 
