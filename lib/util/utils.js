//
// Copyright (c) Microsoft and contributors.  All rights reserved.
//
// Licensed under the Apache License, Version 2.0 (the "License");
// you may not use this file except in compliance with the License.
// You may obtain a copy of the License at
//   http://www.apache.org/licenses/LICENSE-2.0
//
// Unless required by applicable law or agreed to in writing, software
// distributed under the License is distributed on an "AS IS" BASIS,
// WITHOUT WARRANTIES OR CONDITIONS OF ANY KIND, either express or implied.
//
// See the License for the specific language governing permissions and
// limitations under the License.
//

var crypto = require('crypto');
var fs = require('fs');
var path = require('path');
var url = require('url');
var util = require('util');
var uuid = require('node-uuid');

var azure = require('azure');
var storage = require('azure-storage-legacy');
var _ = require('underscore');

var blobUtils = require('./blobUtils');
var constants = require('./constants');
var log = require('./logging');

var locale = require('../locales/en-us.json');

var BEGIN_CERT = '-----BEGIN CERTIFICATE-----';
var END_CERT = '-----END CERTIFICATE-----';

exports.POLL_REQUEST_INTERVAL = 1000;

var moduleVersion = require('../../package.json').version;

var getUserAgent = exports.getUserAgent = function () {
  return util.format('WindowsAzureXplatCLI/%s', moduleVersion);
};

<<<<<<< HEAD
=======
function createService(serviceFactoryName, subscription) {
  return subscription.createService(serviceFactoryName);
}

>>>>>>> 822ea050
exports.moduleVersion = moduleVersion;

//Exposed only for testing. Do not use this in product code. 
//A generic way to create the client
exports.createClient = function (factoryOrName, credentials, endpoint) {
  if (_.isString(factoryOrName)) {
    factoryOrName = azure[factoryOrName];
  }
  var client = factoryOrName(credentials,
    exports.stringTrimEnd(endpoint, '/'))
    .withFilter(exports.certAuthFilter(credentials))
    .withFilter(log.createLogFilter())
    .withFilter(azure.UserAgentFilter.create(exports.getUserAgent()))
    .withFilter(exports.createPostBodyFilter())
    .withFilter(exports.createFollowRedirectFilter());
  
  return client;
};

<<<<<<< HEAD
function _createAsmClient(factory, subscription) {
  return exports.createClient(factory,
                              subscription._createCredentials(), 
                              subscription.managementEndpointUrl);
}
=======
exports.createServiceManagementService = function (subscription, logger) {
  return createService('createServiceManagementService', subscription, logger);
};

exports.createWebsiteManagementService = function (subscription, logger) {
  return createService('createWebsiteManagementService', subscription, logger);
};
>>>>>>> 822ea050

function _createArmClient(factory, subscription) {
  return exports.createClient(factory,
                              subscription._createCredentials(), 
                              subscription.resourceManagerEndpointUrl);
}

//website provider might not be registered yet, so make sure to register it
exports.createWebsiteClient = function (subscription, callback) {
  var client;
  subscription.registerAsmProvider('website', function (err) {
    if (err) {
      return callback(err);
    }
    client = _createAsmClient('createWebSiteManagementClient', subscription);
    return callback(null, client);
  });
};

exports.createWebSiteExtensionsClient = function (siteName, hostNameSuffix, username, password) {
  var baseUri = util.format('https://%s.scm.%s:443', siteName, hostNameSuffix);
  var service = azure.createWebSiteExtensionsClient(siteName, new azure.createBasicAuthenticationCloudCredentials({
    username: username,
    password: password,
  }), baseUri)
    .withFilter(log.createLogFilter())
    .withFilter(azure.UserAgentFilter.create(getUserAgent()))
    .withFilter(createPostBodyFilter())
    .withFilter(createFollowRedirectFilter());

  return service;
};

exports.createSqlClient = function (subscription) {
  return _createAsmClient('createSqlManagementClient', subscription);
};

exports.createServiceBusClient = function (subscription) {
  return _createAsmClient('createServiceBusManagementClient', subscription);
};

exports.createManagementClient = function (subscription) {
  return _createAsmClient('createManagementClient', subscription);
};

exports.createStorageClient = function (subscription) {
  return _createAsmClient('createStorageManagementClient', subscription);
};

exports.createComputeClient = function (subscription) {
  return _createAsmClient('createComputeManagementClient', subscription);
};

exports.createNetworkClient = function (subscription) {
  return _createAsmClient('createNetworkManagementClient', subscription);
};

exports.createResourceClient = function (subscription) {
  return _createArmClient('createResourceManagementClient', subscription);
};

exports.createEventsClient = function (subscription) {
  return _createArmClient('createEventsClient', subscription);
};

exports.createGalleryClient = function (subscription) {
  return exports.createClient('createGalleryClient', 
                       new azure.AnonymousCloudCredentials(),
                       subscription.galleryEndpointUrl);
};

/**
  * Create old-style service object
  * @param {string} serviceFactoryName name of factory function off azure module
  */
function createService(serviceFactoryName, subscription) {
  var managementEndpoint = url.parse(subscription.managementEndpointUrl);
  var service = azure[serviceFactoryName](subscription.id, {
    keyvalue: subscription.managementCertificate.key,
    certvalue: subscription.managementCertificate.cert,
  },
    {
    host: managementEndpoint.hostname,
    port: managementEndpoint.port,
    serializetype: 'XML'
  }).withFilter(new utils.RequestLogFilter(log));
  return service;
}

exports.createServiceManagementService = function (subscription) {
  return createService('createServiceManagementService', subscription);
};

exports.createWebsiteManagementService = function (subscription) {
  return createService('createWebsiteManagementService', subscription);
};

// TODO: workaround for release 0.7.4. Remove in vnext and fix underlying issue in SDK.
function createPostBodyFilter() {
  return function handle(resource, next, callback) {
    if ((resource.method === 'POST' || resource.method === 'PUT' || resource.method === 'PATCH') && !resource.body) {
      resource.body = '';
    }

    var stream = next(resource, callback);
    stream.on('error', function () {
    });
    return stream;
  };
}

exports.createPostBodyFilter = createPostBodyFilter;

function certAuthFilter(credentials) {
  return function handle(resource, next, callback) {
    if (credentials && credentials.credentials && credentials.credentials.key && credentials.credentials.cert) {
      resource.key = credentials.credentials.key;
      resource.cert = credentials.credentials.cert;
    }
    return next(resource, callback);
  };
}

exports.certAuthFilter = certAuthFilter;

function createFollowRedirectFilter() {
  return function handle(resource, next, callback) {
    function handleRedirect(err, response, body) {
      if (response &&
        response.headers.location &&
        response.statusCode >= 300 &&
        response.statusCode < 400) {

        resource.url = response.headers.location;
        next(resource, handleRedirect);
      } else if (callback) {
        callback(err, response, body);
      }
    }

    return next(resource, handleRedirect);
  };
}

exports.createFollowRedirectFilter = createFollowRedirectFilter;

exports.createScmManagementService = function (repository, auth) {
  var authentication = auth.split(':');
  var repositoryUrl = url.parse(repository);
  var service = azure.createScmService({
    user: authentication[0],
    pass: authentication[1]
  }, {
    host: repositoryUrl.hostname,
    port: repositoryUrl.port
  });

  service.userAgent = getUserAgent();

  return service;
};

exports.createBlobService = function () {
  var blobService = storage.createBlobService.apply(this, arguments);
  blobService.userAgent = getUserAgent();
  return blobService;
};

exports.createSqlService = function () {
  var sqlService = azure.createSqlService.apply(this, arguments);
  sqlService.userAgent = getUserAgent();
  return sqlService;
};

exports.getLocaleString = function (string) {
  var result = locale[string];
  if (!result) {
    if (process.env.AZURE_DEBUG_LABELS) {
      throw new Error(util.format('Invalid resource %s', string));
    } else {
      return string;
    }
  }

  return result;
};

function RequestLogFilter(logger) {
  this.logger = logger;
}

RequestLogFilter.prototype.handle = function (requestOptions, next) {
  var self = this;

  this.logger.silly('requestOptions');
  this.logger.json('silly', requestOptions);
  if (next) {
    next(requestOptions, function (returnObject, finalCallback, nextPostCallback) {
      self.logger.silly('returnObject');
      self.logger.json('silly', returnObject);

      if (nextPostCallback) {
        nextPostCallback(returnObject);
      } else if (finalCallback) {
        finalCallback(returnObject);
      }
    });
  }
};

exports.RequestLogFilter = RequestLogFilter;

exports.isSha1Hash = function (str) {
  return (/\b([a-fA-F0-9]{40})\b/).test(str);
};

exports.webspaceFromName = function (name) {
  return (name.replace(/ /g, '').toLowerCase() + 'webspace');
};

<<<<<<< HEAD
exports.getCertFingerprint = function(pem) {
  var certBase64 = exports.extractBase64CertFromPEM(pem);
  // Calculate sha1 hash of the cert
  var cert = new Buffer(certBase64, 'base64');
  var sha1 = crypto.createHash('sha1');
  sha1.update(cert);
  return sha1.digest('hex');
};

exports.isPemCert = function(data) {
  return data.indexOf(BEGIN_CERT) !== -1 && data.indexOf(END_CERT) !== -1;
};

exports.extractBase64CertFromPEM = function (pem) {
=======
exports.getCertFingerprint = function (pem) {
>>>>>>> 822ea050
  // Extract the base64 encoded cert out of pem file
  var beginCert = pem.indexOf(BEGIN_CERT) + BEGIN_CERT.length;
  if (pem[beginCert] === '\n') {
    beginCert = beginCert + 1;
  } else if (pem[beginCert] === '\r' && pem[beginCert + 1] === '\n') {
    beginCert = beginCert + 2;
  }

  var endCert = '\n' + pem.indexOf(END_CERT);
  if (endCert === -1) {
    endCert = '\r\n' + pem.indexOf(END_CERT);
  }

<<<<<<< HEAD
  return pem.substring(beginCert, endCert);
=======
  var certBase64 = pem.substring(beginCert, endCert);

  // Calculate sha1 hash of the cert
  var cert = new Buffer(certBase64, 'base64');
  var sha1 = crypto.createHash('sha1');
  sha1.update(cert);
  return sha1.digest('hex');
};

exports.isPemCert = function (data) {
  return data.indexOf(BEGIN_CERT) !== -1 && data.indexOf(END_CERT) !== -1;
>>>>>>> 822ea050
};

exports.getOrCreateBlobStorage = function (cli, storageClient, location, affinityGroup, name, callback) {
  var progress;

  /*jshint camelcase:false*/
  function callback_(error, blobStorageUrl) {
    progress.end();
    callback(error, blobStorageUrl);
  }

  function createNewStorageAccount_() {
    var storageAccountName = blobUtils.normalizeServiceName(name + (new Date()).getTime().toString());
    cli.output.verbose('Creating a new storage account \'' + storageAccountName + '\'');
    var storageOptions = {
      name: storageAccountName,
      label: storageAccountName,
      geoReplicationEnabled: false,
      accountType: 'Standard_LRS'
    };

    if (affinityGroup) {
      storageOptions.affinityGroup = affinityGroup;
    } else if (location) {
      storageOptions.location = location;
    } else {
      throw new Error('location or affinityGroup must be specified');
    }

    progress = cli.interaction.progress('Creating a new storage account \'' + storageAccountName + '\'');
    storageClient.storageAccounts.create(storageOptions, function (error) {
      if (error) {
        callback_(error);
      } else {
        cli.output.verbose('Storage account successfully created');
        cli.output.verbose('Getting properties for \'' + storageAccountName + '\' storage account');

        storageClient.storageAccounts.get(storageAccountName, function (error, response) {
          if (error) {
            callback_(error);
          } else {
            var storageAccount = response.storageAccount;
            if (storageAccount) {
              var blobStorageUrl = storageAccount.properties.endpoints[0];
              if (blobStorageUrl.slice(-1) === '/') {
                blobStorageUrl = blobStorageUrl.slice(0, -1);
              }

              callback_(null, blobStorageUrl);
            } else {
              callback_(new Error('No storage account found'));
            }
          }
        });
      }
    });
  }

  progress = cli.interaction.progress('Retrieving storage accounts');
  cli.output.verbose('Getting list of available storage accounts');
  storageClient.storageAccounts.list(function (error, response) {
    if (error) {
      callback_(error);
    } else {
      var storageAccounts = response.storageAccounts;
      for (var i = 0; i < storageAccounts.length; i++) {
        if ((location && storageAccounts[i].properties.location && storageAccounts[i].properties.location.toLowerCase() === location.toLowerCase()) ||
          affinityGroup && storageAccounts[i].properties.affinityGroup && storageAccounts[i].properties.affinityGroup.toLowerCase() === affinityGroup.toLowerCase()) {
          var blobStorageUrl = storageAccounts[i].properties.endpoints[0];
          if (blobStorageUrl.slice(-1) === '/') {
            blobStorageUrl = blobStorageUrl.slice(0, -1);
          }

          callback_(null, blobStorageUrl);
          return;
        }
      }
      createNewStorageAccount_();
    }
  });
};

exports.writeFileSyncMode = function writeFileSyncMode(path, data, encoding, mode) {
  mode = mode || parseInt('600', 8); // maximum protection by default
  var fd = fs.openSync(path, 'w', mode);
  try {
    if (typeof data === 'string') {
      fs.writeSync(fd, data, 0, encoding);
    } else {
      fs.writeSync(fd, data, 0, data.length, 0);
    }
  } finally {
    fs.closeSync(fd);
  }
};

exports.getDnsPrefix = function (dnsName, allowEmpty) {
  if (dnsName) {
    // remove protocol if any, take the last element
    dnsName = dnsName.split('://').slice(-1)[0];
    // take first element
    dnsName = dnsName.split('.', 1)[0];
  }
  if (!dnsName && !allowEmpty) {
    throw new Error('Missing or invalid dns-name');
  }
  return dnsName;
};

/**
 * Resolve location name if 'name' is location display name.
 *
 * @param {string}   name       The display name or location name. Required
 * @param {function} callback   The callback function called on completion. Required.
 */
exports.resolveLocationName = function (managementClient, name, callback) {
  managementClient.locations.list(function (error, response) {
    var resolvedLocation = null;
    if (!error) {
      if (response.locations.length > 0) {
        for (var i = 0; i < response.locations.length; i++) {
          var locationInfo = response.locations[i];
          if (exports.ignoreCaseEquals(locationInfo.name, name)) {
            callback(null, locationInfo);
            return;
          } else if (!resolvedLocation && (exports.ignoreCaseEquals(locationInfo.DisplayName, name))) {
            // This is the first matched display name save the corresponding location
            // We ignore further matched display name, but will continue with location
            // matching
            resolvedLocation = locationInfo;
          }
        }

        if (resolvedLocation) {
          callback(null, resolvedLocation);
        } else {
          callback({
            message: 'No location found which has DisplayName or Name same as value of --location',
            code: 'Not Found'
          }, name);
        }
      } else {
        // Return a valid error
        callback({message: 'Server returns empty location list', code: 'Not Found'}, name);
      }
    } else {
      callback(error, null);
    }
  });
};

exports.parseInt = function (value) {
  var intValue = parseInt(value, 10);
  if (intValue != value || value >= 65536 * 65536) { // just some limits
    return NaN;
  }
  return intValue;
};

exports.getUTCTimeStamp = function () {
  var now = new Date();
  return (now.getUTCFullYear() + '-' +
  ('0' + (now.getUTCMonth() + 1)).slice(-2) + '-' +
  ('0' + now.getUTCDate()).slice(-2) + ' ' +
  ('0' + now.getUTCHours()).slice(-2) + ':' +
  ('0' + now.getUTCMinutes()).slice(-2));
};

exports.logLineFormat = function logLineFormat(object, logFunc, prefix) {
  prefix = prefix || '';
  switch (typeof object) {
    case 'object':
      // if this is a date then we call toISOString and print that
      if (_.isDate(object)) {
        logFunc(prefix.cyan + object.toISOString().green);
      } else {
        for (var i in object) {
          logLineFormat(object[i], logFunc, prefix + i + ' ');
        }
      }
      return;
    case 'string':
      logFunc(prefix.cyan + ('"' + object + '"').green);
      return;
    case 'boolean':
      logFunc(prefix.cyan + object.toString().green);
      return;
    case 'number':
      logFunc(prefix.cyan + object.toString().green);
      return;
    case 'undefined':
      return;
    default:
      logFunc(prefix.cyan + '?' + object + '?'); // unknown type
  }
};

exports.validateEndpoint = function (endpoint) {
  if (!exports.stringStartsWith(endpoint, 'http://') && !exports.stringStartsWith(endpoint, 'https://')) {
    // Default to https
    endpoint = 'https://' + endpoint;
  }

  var parts = url.parse(endpoint);
  if (!parts.hostname) {
    throw new Error('Invalid endpoint format.');
  }

  parts.port = (parts.port && parseInt(parts.port, 10)) || (/https/i.test(parts.protocol) ?
    constants.DEFAULT_HTTPS_PORT :
    constants.DEFAULT_HTTP_PORT);

  return url.format(parts);
};

/**
 * Determines if a string starts with another.
 *
 * @param {string}       text       The string to assert.
 * @param {string}       prefix     The string prefix.
 * @param {bool}         ignoreCase Boolean value indicating if casing should be ignored.
 * @return {Bool} True if the string starts with the prefix; false otherwise.
 */
exports.stringStartsWith = function (text, prefix, ignoreCase) {
  if (_.isNull(prefix)) {
    return true;
  }

  if (ignoreCase) {
    return text.toLowerCase().substr(0, prefix.toLowerCase().length) === prefix.toLowerCase();
  } else {
    return text.substr(0, prefix.length) === prefix;
  }
};

/**
 * Determines if a string is null or empty.
 *
 * @param {string}       text      The string to test.
 * @return {Bool} True if the string string is null or empty; false otherwise.
 */
exports.stringIsNullOrEmpty = function (text) {
  return text === null ||
    text === undefined ||
    text.trim() === '';
};

exports.camelcase = function (flag) {
  return flag.split('-').reduce(function (str, word) {
    return str + word[0].toUpperCase() + word.slice(1);
  });
};

exports.stripBOM = function (content) {
  if (content.charCodeAt(0) === 0xFEFF) {
    content = content.slice(1);
  }
  return content;
};

/**
 * Determines if a string ends with another.
 *
 * @param {string}       text      The string to assert.
 * @param {string}       suffix    The string suffix.
 * @param {bool}         ignoreCase Boolean value indicating if casing should be ignored.
 * @return {Bool} True if the string ends with the suffix; false otherwise.
 */
exports.stringEndsWith = function (text, suffix, ignoreCase) {
  if (_.isNull(suffix)) {
    return true;
  }

  if (ignoreCase) {
    text = text.toLowerCase();
    suffix = suffix.toLowerCase();
  }

  return text.substr(text.length - suffix.length) === suffix;
};

exports.stringTrimEnd = function (text, charToTrim) {
  if (!text) {
    return text;
  }

  if (!charToTrim) {
    charToTrim = ' ';
  }

  var subtract = 0;
  while (subtract < text.length && text[text.length - (subtract + 1)] === charToTrim) {
    subtract++;
  }

  return text.substr(0, text.length - subtract);
};

exports.ignoreCaseEquals = function (a, b) {
  return a === b ||
    (a !== null && a !== undefined &&
    b !== null && b !== undefined &&
    (a.toLowerCase() === b.toLowerCase())) === true;
};

exports.homeFolder = function () {
  if (process.env.HOME !== undefined) {
    return process.env.HOME;
  }

  if (process.env.HOMEDRIVE && process.env.HOMEPATH) {
    return process.env.HOMEDRIVE + process.env.HOMEPATH;
  }

  throw new Error('No HOME path available');
};

exports.pathExistsSync = fs.existsSync ? fs.existsSync : path.existsSync;

exports.azureDir = function () {
  var dir = process.env.AZURE_CONFIG_DIR ||
    path.join(exports.homeFolder(), '.azure');

  if (!exports.pathExistsSync(dir)) {
    fs.mkdirSync(dir, 502); // 0766
  }

  return dir;
};

exports.logError = function (log, message, err) {
  if (arguments.length == 1) {
    err = message;
    message = undefined;
  } else {
    log.error(message);
  }

  if (err) {
    if (err.message) {
      //                log.error(err.message);
      log.verbose('stack', err.stack);
      log.json('silly', err);
    }
    else if (err.Message) {
      //                log.error(err.Message);
      log.json('verbose', err);
    }
  }
};

/**
 * Read azure cli config
 */
exports.readConfig = function () {
  var azureConfigPath = path.join(exports.azureDir(), 'config.json');

  var cfg = {};

  if (exports.pathExistsSync(azureConfigPath)) {
    try {
      cfg = JSON.parse(fs.readFileSync(azureConfigPath));
    } catch (err) {
      cfg = {};
    }
  }

  return cfg;
};

exports.writeConfig = function (cfg) {
  var azurePath = exports.azureDir();
  var azureConfigPath = path.join(exports.azureDir(), 'config.json');

  if (!exports.pathExistsSync(azurePath)) {
    fs.mkdirSync(azurePath, 502); //0766
  }

  fs.writeFileSync(azureConfigPath, JSON.stringify(cfg));
};

exports.clearConfig = function () {
  var azureConfigPath = path.join(exports.azureDir(), 'config.json');

  if (exports.pathExistsSync(azureConfigPath)) {
    fs.unlinkSync(azureConfigPath);
    return true;
  }
};

exports.copyIisNodeWhenServerJsPresent = function (log, rootPath, callback) {
  try {
    var iisnodeyml = 'iisnode.yml';
    log.silly('copyWebConfigWhenServerJsPresent');
    if (!exports.pathExistsSync(iisnodeyml) && (exports.pathExistsSync(path.join(rootPath, 'server.js')) || exports.pathExistsSync(path.join(rootPath, 'app.js')))) {
      log.info('Creating default ' + iisnodeyml + ' file');
      var sourcePath = path.join(__dirname, '../templates/node/' + iisnodeyml);
      fs.readFile(sourcePath, function (err, result) {
        if (err) {
          callback(err);
          return;
        }

        fs.writeFile(path.join(rootPath, iisnodeyml), result, callback);
      });
    }
    else {
      callback();
    }
  }
  catch (e) {
    callback(e);
  }
};

exports.normalizeParameters = function (paramDescription) {
  var key, positionalValue, optionValue;
  var paramNames = Object.keys(paramDescription);
  var finalValues = {};

  for (var i = 0; i < paramNames.length; ++i) {
    key = paramNames[i];
    positionalValue = paramDescription[key][0];
    optionValue = paramDescription[key][1];
    if (!_.isUndefined(positionalValue) && !_.isUndefined(optionValue)) {
      return {err: new Error('You must specify ' + key + ' either positionally or by name, but not both')};
    } else {
      finalValues[key] = positionalValue || optionValue;
    }
  }

  return {values: finalValues};
};

/**
 * fs.exists wrapper for streamline
 */
exports.fileExists = function (filePath, cb) {
  var func = fs.exists;
  if (!func) {
    func = path.exists;
  }
  func(filePath, function (exists) {
    cb(null, exists);
  });
};

/**
 * Wildcard Util only support two wildcard character * and ?
 */
exports.Wildcard = {
  /**
   * does the specified the character contain wildcards
   */
  containWildcards: function (str) {
    var wildcardReg = /[*?]/img;
    return str !== null && wildcardReg.test(str);
  },

  /**
   * Get the max prefix string of the specified string which doesn't contain wildcard
   */
  getNonWildcardPrefix: function (str) {
    var nonWildcardReg = /[^*?]*/img;
    var prefix = '';

    if (str !== null) {
      var result = str.match(nonWildcardReg);
      if (result !== null && result.length > 0) {
        prefix = result[0];
      }
    }

    return prefix;
  },

  /**
   * Convert wildcard pattern to regular expression
   */
  wildcardToRegexp: function (str) {
    var strRegexp = '';
    if (str !== null) {
      strRegexp = str.replace(/\?/g, '.').replace(/\*/g, '.*');
    }

    var regexp = new RegExp();
    regexp.compile('^' + strRegexp + '$');
    return regexp;
  },

  /**
   * Is the specified string match the specified wildcard pattern
   */
  isMatch: function (str, pattern) {
    var reg = exports.Wildcard.wildcardToRegexp(pattern);
    return reg.test(str);
  }
};

/**
 * Invalid file name chars in windows.
 * http://msdn.microsoft.com/en-us/library/system.io.path.getinvalidfilenamechars.aspx
 */
exports.invalidFileNameChars = [34, 60, 62, 124, 0, 1, 2, 3, 4, 5, 6, 7, 8, 9, 10, 11, 12, 13, 14, 15, 16, 17, 18, 19, 20, 21, 22, 23, 24, 25, 26, 27, 28, 29, 30, 31, 58, 42, 63, 92, 47];

/**
 * Reserved file name in windows
 */
exports.reservedBaseFileNamesInWindows = ['con', 'prn', 'aux', 'nul', 'com1', 'com2', 'com3', 'com4', 'com5', 'com6', 'com7', 'com8', 'com9', 'lpt1', 'lpt2', 'lpt3', 'lpt4', 'lpt5', 'lpt6', 'lpt7', 'lpt8', 'lpt9'];

/**
 * Is the reserved file name in windows
 */
exports.isReservedFileNameInWindows = function (name) {
  name = (name || '').toLowerCase();
  var index = exports.reservedBaseFileNamesInWindows.indexOf(name);
  return index !== -1;
};

/*
 * Escape file path
 */
exports.escapeFilePath = function (name) {
  if (exports.isWindows()) {
    //only escape file name on windows
    var regExp = exports.getReplaceRegExpFromCharCode(exports.invalidFileNameChars);
    name = name.replace(regExp, function (code) {
      return '%' + code.charCodeAt(0).toString(16);
    });
    var extName = path.extname(name);
    var baseName = path.basename(name, extName);
    if (exports.isReservedFileNameInWindows(baseName)) {
      name = util.format('%s (1)%s', baseName, extName);
    }
  }
  return name;
};

/**
 * Is windows platform
 */
exports.isWindows = function () {
  return !!process.platform.match(/^win/);
};

exports.getFiles = function (scanPath, recursively) {
  var results = [];

  var list = fs.readdirSync(scanPath);

  var pending = list.length;
  if (!pending) {
    return results;
  }

  for (var i = 0; i < list.length; i++) {
    var file = list[i];

    file = scanPath + '/' + file;

    var stat = fs.statSync(file);
    if (stat && stat.isDirectory()) {
      if (recursively) {
        var res = exports.getFiles(file);
        results = results.concat(res);
      }
    } else {
      results.push(file);
    }
  }

  return results;
};

/**
 * Join the char code into a replace regular expression
 * For example,
 *   [65,66] => /A|B/img
 *   [63,66] => /\?|B/img
 */
exports.getReplaceRegExpFromCharCode = function (charCodeArray) {
  function charCodeToRegChar(charCode) {
    var str = String.fromCharCode(charCode);
    switch (str) {
      case '*' :
      case '?' :
      case '.' :
      case '\\' :
      case '|' :
      case '/' :
        str = '\\' + str;
        break;
    }
    return str;
  }

  var regExp = new RegExp();
  if (charCodeArray.length) {
    var regStr = charCodeToRegChar(charCodeArray[0]);
    for (var i = 1; i < charCodeArray.length; i++) {
      regStr += '|' + charCodeToRegChar(charCodeArray[i]);
    }
    regExp.compile(regStr, 'gim');
  }
  return regExp;
};

/**
 * Add function overloads to an object that vary by
 * declared argument length.
 *
 * @param {function} func the function overloads.
 *
 * @returns The 'overloaded' function
 */
exports.overload = function () {

  function final() {
    throw new Error(util.format($('Unknown overload for %s parameters'), arguments.length));
  }

  var func = final;
  /* jshint loopfunc: true */
  for (var i = 0; i < arguments.length; ++i) {
    func = (function (old, func) {
      return function () {
        if (func.length === arguments.length) {
          return func.apply(this, arguments);
        } else if (typeof old === 'function') {
          return old.apply(this, arguments);
        }
      };
    })(func, arguments[i]);
  }

  return func;
};

//"<root>\test\framework\cli-test.js" contains associated test stubs. Please keep them in sync.
exports.uuidGen = function () {
  return uuid.v4();
};

exports.ignoreCaseAndSpaceEquals = function (a, b) {
  return a === b ||
    (a !== null && a !== undefined &&
    b !== null && b !== undefined &&
    (a.replace(/ /gi, '').toLowerCase() === b.replace(/ /gi, '').toLowerCase())) === true;
};

exports.hasAnyParams = function (params) {
  for (var i = 0; i < params.length; i++) {
    if (!exports.stringIsNullOrEmpty(params[i])) {
      return true;
    }
  }
  return false;
};

exports.hasAllParams = function (params) {
  for (var i = 0; i < params.length; i++) {
    if (exports.stringIsNullOrEmpty(params[i])) {
      return false;
    }
  }

  return true;
};

exports.verifyParamExistsInCollection = function (supportedTypes, paramToCheck, paramName) {
  var i = _.indexOf(_.map(supportedTypes, function (s) {
    return s.toLowerCase();
  }), paramToCheck.toLowerCase());
  if (i === -1) {
    throw new Error(util.format(exports.getLocaleString('Given %s is invalid, supported values are %s'), paramName, supportedTypes.join(', ')));
  }

  return supportedTypes[i];
};

exports.hasValidProperty = function (object, propName) {
  if (object === null || object === undefined) {
    return false;
  }

  if (!object.hasOwnProperty(propName)) {
    return false;
  }

  if (object[propName] === null || object[propName] === undefined) {
    return false;
  }

  return true;
};

<<<<<<< HEAD
exports.parseResourceReferenceUri = function (referenceUri) {
  var parts = referenceUri.split('/');
  return {
    subscriptionId : parts[2],
    resourceGroupName: parts[4],
    provider: parts[6], // e.g. Microsoft.Network
    parentResource: parts.slice(7, parts.length - 1).join('/'), // e.g. virtualNetworks/<vnet-name>/subnets
    resourceName: parts[parts.length - 1] // e.g. <subnet-name>
  };
=======
/**
 * Looks through the list and returns the element that matches attributes,
 * case-insensitive.
 */
exports.findFirstCaseIgnore = function (list, attributes) {
  if (_.isEmpty(attributes)) {
    return null;
  }
  return _.find(list, function (item) {
    for (var key in attributes) {
      var value1 = attributes[key];
      var value2 = item[key];
      if (typeof value1 === 'string' && typeof value2 === 'string') {
        value1 = value1.toLowerCase();
        value2 = value2.toLowerCase();
      }
      if (value1 !== value2) return false;
    }
    return true;
  });
};

/**
 * Looks through the list and returns the index of element that matches attributes,
 * case-insensitive.
 */
exports.indexOfCaseIgnore = function (list, attributes) {
  if (_.isEmpty(attributes)) {
    return null;
  }
  for (var i = 0; i < list.length; i++) {
    var item = list[i];
    var match = true;
    for (var key in attributes) {
      var value1 = attributes[key];
      var value2 = item[key];
      if (typeof value1 === 'string' && typeof value2 === 'string') {
        value1 = value1.toLowerCase();
        value2 = value2.toLowerCase();
      }
      if (value1 !== value2) {
        match = false;
        break;
      }
    }
    if (match) return i;
  }
  return null;
>>>>>>> 822ea050
};<|MERGE_RESOLUTION|>--- conflicted
+++ resolved
@@ -32,7 +32,7 @@
 var locale = require('../locales/en-us.json');
 
 var BEGIN_CERT = '-----BEGIN CERTIFICATE-----';
-var END_CERT = '-----END CERTIFICATE-----';
+var END_CERT   = '-----END CERTIFICATE-----';
 
 exports.POLL_REQUEST_INTERVAL = 1000;
 
@@ -42,13 +42,6 @@
   return util.format('WindowsAzureXplatCLI/%s', moduleVersion);
 };
 
-<<<<<<< HEAD
-=======
-function createService(serviceFactoryName, subscription) {
-  return subscription.createService(serviceFactoryName);
-}
-
->>>>>>> 822ea050
 exports.moduleVersion = moduleVersion;
 
 //Exposed only for testing. Do not use this in product code. 
@@ -68,21 +61,11 @@
   return client;
 };
 
-<<<<<<< HEAD
 function _createAsmClient(factory, subscription) {
   return exports.createClient(factory,
                               subscription._createCredentials(), 
                               subscription.managementEndpointUrl);
 }
-=======
-exports.createServiceManagementService = function (subscription, logger) {
-  return createService('createServiceManagementService', subscription, logger);
-};
-
-exports.createWebsiteManagementService = function (subscription, logger) {
-  return createService('createWebsiteManagementService', subscription, logger);
-};
->>>>>>> 822ea050
 
 function _createArmClient(factory, subscription) {
   return exports.createClient(factory,
@@ -182,14 +165,13 @@
 
 // TODO: workaround for release 0.7.4. Remove in vnext and fix underlying issue in SDK.
 function createPostBodyFilter() {
-  return function handle(resource, next, callback) {
+  return function handle (resource, next, callback) {
     if ((resource.method === 'POST' || resource.method === 'PUT' || resource.method === 'PATCH') && !resource.body) {
       resource.body = '';
     }
 
     var stream = next(resource, callback);
-    stream.on('error', function () {
-    });
+    stream.on('error', function () {});
     return stream;
   };
 }
@@ -209,12 +191,12 @@
 exports.certAuthFilter = certAuthFilter;
 
 function createFollowRedirectFilter() {
-  return function handle(resource, next, callback) {
+  return function handle (resource, next, callback) {
     function handleRedirect(err, response, body) {
       if (response &&
-        response.headers.location &&
-        response.statusCode >= 300 &&
-        response.statusCode < 400) {
+          response.headers.location &&
+          response.statusCode >= 300 &&
+          response.statusCode < 400) {
 
         resource.url = response.headers.location;
         next(resource, handleRedirect);
@@ -295,7 +277,7 @@
 
 exports.RequestLogFilter = RequestLogFilter;
 
-exports.isSha1Hash = function (str) {
+exports.isSha1Hash = function(str) {
   return (/\b([a-fA-F0-9]{40})\b/).test(str);
 };
 
@@ -303,7 +285,6 @@
   return (name.replace(/ /g, '').toLowerCase() + 'webspace');
 };
 
-<<<<<<< HEAD
 exports.getCertFingerprint = function(pem) {
   var certBase64 = exports.extractBase64CertFromPEM(pem);
   // Calculate sha1 hash of the cert
@@ -318,9 +299,6 @@
 };
 
 exports.extractBase64CertFromPEM = function (pem) {
-=======
-exports.getCertFingerprint = function (pem) {
->>>>>>> 822ea050
   // Extract the base64 encoded cert out of pem file
   var beginCert = pem.indexOf(BEGIN_CERT) + BEGIN_CERT.length;
   if (pem[beginCert] === '\n') {
@@ -334,24 +312,10 @@
     endCert = '\r\n' + pem.indexOf(END_CERT);
   }
 
-<<<<<<< HEAD
   return pem.substring(beginCert, endCert);
-=======
-  var certBase64 = pem.substring(beginCert, endCert);
-
-  // Calculate sha1 hash of the cert
-  var cert = new Buffer(certBase64, 'base64');
-  var sha1 = crypto.createHash('sha1');
-  sha1.update(cert);
-  return sha1.digest('hex');
-};
-
-exports.isPemCert = function (data) {
-  return data.indexOf(BEGIN_CERT) !== -1 && data.indexOf(END_CERT) !== -1;
->>>>>>> 822ea050
-};
-
-exports.getOrCreateBlobStorage = function (cli, storageClient, location, affinityGroup, name, callback) {
+};
+
+exports.getOrCreateBlobStorage = function(cli, storageClient, location, affinityGroup, name, callback) {
   var progress;
 
   /*jshint camelcase:false*/
@@ -360,7 +324,7 @@
     callback(error, blobStorageUrl);
   }
 
-  function createNewStorageAccount_() {
+  function createNewStorageAccount_ () {
     var storageAccountName = blobUtils.normalizeServiceName(name + (new Date()).getTime().toString());
     cli.output.verbose('Creating a new storage account \'' + storageAccountName + '\'');
     var storageOptions = {
@@ -379,14 +343,14 @@
     }
 
     progress = cli.interaction.progress('Creating a new storage account \'' + storageAccountName + '\'');
-    storageClient.storageAccounts.create(storageOptions, function (error) {
+    storageClient.storageAccounts.create(storageOptions, function(error) {
       if (error) {
         callback_(error);
       } else {
         cli.output.verbose('Storage account successfully created');
         cli.output.verbose('Getting properties for \'' + storageAccountName + '\' storage account');
 
-        storageClient.storageAccounts.get(storageAccountName, function (error, response) {
+        storageClient.storageAccounts.get(storageAccountName, function(error, response) {
           if (error) {
             callback_(error);
           } else {
@@ -409,14 +373,14 @@
 
   progress = cli.interaction.progress('Retrieving storage accounts');
   cli.output.verbose('Getting list of available storage accounts');
-  storageClient.storageAccounts.list(function (error, response) {
+  storageClient.storageAccounts.list(function(error, response) {
     if (error) {
       callback_(error);
     } else {
       var storageAccounts = response.storageAccounts;
-      for (var i = 0; i < storageAccounts.length; i++) {
+      for(var i = 0; i < storageAccounts.length; i++) {
         if ((location && storageAccounts[i].properties.location && storageAccounts[i].properties.location.toLowerCase() === location.toLowerCase()) ||
-          affinityGroup && storageAccounts[i].properties.affinityGroup && storageAccounts[i].properties.affinityGroup.toLowerCase() === affinityGroup.toLowerCase()) {
+               affinityGroup && storageAccounts[i].properties.affinityGroup && storageAccounts[i].properties.affinityGroup.toLowerCase() === affinityGroup.toLowerCase()) {
           var blobStorageUrl = storageAccounts[i].properties.endpoints[0];
           if (blobStorageUrl.slice(-1) === '/') {
             blobStorageUrl = blobStorageUrl.slice(0, -1);
@@ -445,7 +409,7 @@
   }
 };
 
-exports.getDnsPrefix = function (dnsName, allowEmpty) {
+exports.getDnsPrefix = function(dnsName, allowEmpty) {
   if (dnsName) {
     // remove protocol if any, take the last element
     dnsName = dnsName.split('://').slice(-1)[0];
@@ -464,7 +428,7 @@
  * @param {string}   name       The display name or location name. Required
  * @param {function} callback   The callback function called on completion. Required.
  */
-exports.resolveLocationName = function (managementClient, name, callback) {
+exports.resolveLocationName = function(managementClient, name, callback) {
   managementClient.locations.list(function (error, response) {
     var resolvedLocation = null;
     if (!error) {
@@ -474,7 +438,7 @@
           if (exports.ignoreCaseEquals(locationInfo.name, name)) {
             callback(null, locationInfo);
             return;
-          } else if (!resolvedLocation && (exports.ignoreCaseEquals(locationInfo.DisplayName, name))) {
+          } else if(!resolvedLocation && (exports.ignoreCaseEquals(locationInfo.DisplayName, name))) {
             // This is the first matched display name save the corresponding location
             // We ignore further matched display name, but will continue with location
             // matching
@@ -482,17 +446,14 @@
           }
         }
 
-        if (resolvedLocation) {
+        if(resolvedLocation) {
           callback(null, resolvedLocation);
         } else {
-          callback({
-            message: 'No location found which has DisplayName or Name same as value of --location',
-            code: 'Not Found'
-          }, name);
+          callback({message : 'No location found which has DisplayName or Name same as value of --location', code: 'Not Found'}, name);
         }
       } else {
         // Return a valid error
-        callback({message: 'Server returns empty location list', code: 'Not Found'}, name);
+        callback({message : 'Server returns empty location list', code: 'Not Found'}, name);
       }
     } else {
       callback(error, null);
@@ -500,7 +461,7 @@
   });
 };
 
-exports.parseInt = function (value) {
+exports.parseInt = function(value) {
   var intValue = parseInt(value, 10);
   if (intValue != value || value >= 65536 * 65536) { // just some limits
     return NaN;
@@ -508,13 +469,13 @@
   return intValue;
 };
 
-exports.getUTCTimeStamp = function () {
+exports.getUTCTimeStamp = function() {
   var now = new Date();
   return (now.getUTCFullYear() + '-' +
-  ('0' + (now.getUTCMonth() + 1)).slice(-2) + '-' +
-  ('0' + now.getUTCDate()).slice(-2) + ' ' +
-  ('0' + now.getUTCHours()).slice(-2) + ':' +
-  ('0' + now.getUTCMinutes()).slice(-2));
+    ('0'+(now.getUTCMonth()+1)).slice(-2) + '-' +
+    ('0'+now.getUTCDate()).slice(-2) + ' ' +
+    ('0'+now.getUTCHours()).slice(-2) + ':' +
+    ('0'+now.getUTCMinutes()).slice(-2));
 };
 
 exports.logLineFormat = function logLineFormat(object, logFunc, prefix) {
@@ -547,7 +508,8 @@
 };
 
 exports.validateEndpoint = function (endpoint) {
-  if (!exports.stringStartsWith(endpoint, 'http://') && !exports.stringStartsWith(endpoint, 'https://')) {
+  if(!exports.stringStartsWith(endpoint, 'http://') &&
+     !exports.stringStartsWith(endpoint, 'https://')) {
     // Default to https
     endpoint = 'https://' + endpoint;
   }
@@ -565,13 +527,13 @@
 };
 
 /**
- * Determines if a string starts with another.
- *
- * @param {string}       text       The string to assert.
- * @param {string}       prefix     The string prefix.
- * @param {bool}         ignoreCase Boolean value indicating if casing should be ignored.
- * @return {Bool} True if the string starts with the prefix; false otherwise.
- */
+* Determines if a string starts with another.
+*
+* @param {string}       text       The string to assert.
+* @param {string}       prefix     The string prefix.
+* @param {bool}         ignoreCase Boolean value indicating if casing should be ignored.
+* @return {Bool} True if the string starts with the prefix; false otherwise.
+*/
 exports.stringStartsWith = function (text, prefix, ignoreCase) {
   if (_.isNull(prefix)) {
     return true;
@@ -585,11 +547,11 @@
 };
 
 /**
- * Determines if a string is null or empty.
- *
- * @param {string}       text      The string to test.
- * @return {Bool} True if the string string is null or empty; false otherwise.
- */
+* Determines if a string is null or empty.
+*
+* @param {string}       text      The string to test.
+* @return {Bool} True if the string string is null or empty; false otherwise.
+*/
 exports.stringIsNullOrEmpty = function (text) {
   return text === null ||
     text === undefined ||
@@ -597,7 +559,7 @@
 };
 
 exports.camelcase = function (flag) {
-  return flag.split('-').reduce(function (str, word) {
+  return flag.split('-').reduce(function(str, word){
     return str + word[0].toUpperCase() + word.slice(1);
   });
 };
@@ -610,13 +572,13 @@
 };
 
 /**
- * Determines if a string ends with another.
- *
- * @param {string}       text      The string to assert.
- * @param {string}       suffix    The string suffix.
- * @param {bool}         ignoreCase Boolean value indicating if casing should be ignored.
- * @return {Bool} True if the string ends with the suffix; false otherwise.
- */
+* Determines if a string ends with another.
+*
+* @param {string}       text      The string to assert.
+* @param {string}       suffix    The string suffix.
+* @param {bool}         ignoreCase Boolean value indicating if casing should be ignored.
+* @return {Bool} True if the string ends with the suffix; false otherwise.
+*/
 exports.stringEndsWith = function (text, suffix, ignoreCase) {
   if (_.isNull(suffix)) {
     return true;
@@ -650,8 +612,8 @@
 exports.ignoreCaseEquals = function (a, b) {
   return a === b ||
     (a !== null && a !== undefined &&
-    b !== null && b !== undefined &&
-    (a.toLowerCase() === b.toLowerCase())) === true;
+     b !== null && b !== undefined &&
+     (a.toLowerCase() === b.toLowerCase())) === true;
 };
 
 exports.homeFolder = function () {
@@ -701,8 +663,8 @@
 };
 
 /**
- * Read azure cli config
- */
+* Read azure cli config
+*/
 exports.readConfig = function () {
   var azureConfigPath = path.join(exports.azureDir(), 'config.json');
 
@@ -767,57 +729,55 @@
 exports.normalizeParameters = function (paramDescription) {
   var key, positionalValue, optionValue;
   var paramNames = Object.keys(paramDescription);
-  var finalValues = {};
-
-  for (var i = 0; i < paramNames.length; ++i) {
+  var finalValues = { };
+
+  for(var i = 0; i < paramNames.length; ++i) {
     key = paramNames[i];
     positionalValue = paramDescription[key][0];
     optionValue = paramDescription[key][1];
-    if (!_.isUndefined(positionalValue) && !_.isUndefined(optionValue)) {
-      return {err: new Error('You must specify ' + key + ' either positionally or by name, but not both')};
+    if(!_.isUndefined(positionalValue) && !_.isUndefined(optionValue)) {
+      return { err: new Error('You must specify ' + key + ' either positionally or by name, but not both') };
     } else {
       finalValues[key] = positionalValue || optionValue;
     }
   }
 
-  return {values: finalValues};
-};
-
-/**
- * fs.exists wrapper for streamline
- */
-exports.fileExists = function (filePath, cb) {
+  return { values: finalValues };
+};
+
+/**
+* fs.exists wrapper for streamline
+*/
+exports.fileExists = function(filePath, cb) {
   var func = fs.exists;
   if (!func) {
     func = path.exists;
   }
-  func(filePath, function (exists) {
-    cb(null, exists);
-  });
-};
-
-/**
- * Wildcard Util only support two wildcard character * and ?
- */
+  func(filePath, function(exists) { cb(null, exists); });
+};
+
+/**
+* Wildcard Util only support two wildcard character * and ?
+*/
 exports.Wildcard = {
   /**
-   * does the specified the character contain wildcards
-   */
-  containWildcards: function (str) {
+  * does the specified the character contain wildcards
+  */
+  containWildcards : function(str) {
     var wildcardReg = /[*?]/img;
     return str !== null && wildcardReg.test(str);
   },
 
   /**
-   * Get the max prefix string of the specified string which doesn't contain wildcard
-   */
-  getNonWildcardPrefix: function (str) {
+  * Get the max prefix string of the specified string which doesn't contain wildcard
+  */
+  getNonWildcardPrefix : function(str) {
     var nonWildcardReg = /[^*?]*/img;
     var prefix = '';
 
-    if (str !== null) {
+    if(str !== null) {
       var result = str.match(nonWildcardReg);
-      if (result !== null && result.length > 0) {
+      if(result !== null && result.length > 0) {
         prefix = result[0];
       }
     }
@@ -826,11 +786,11 @@
   },
 
   /**
-   * Convert wildcard pattern to regular expression
-   */
-  wildcardToRegexp: function (str) {
+  * Convert wildcard pattern to regular expression
+  */
+  wildcardToRegexp : function(str) {
     var strRegexp = '';
-    if (str !== null) {
+    if(str !== null) {
       strRegexp = str.replace(/\?/g, '.').replace(/\*/g, '.*');
     }
 
@@ -840,47 +800,47 @@
   },
 
   /**
-   * Is the specified string match the specified wildcard pattern
-   */
-  isMatch: function (str, pattern) {
+  * Is the specified string match the specified wildcard pattern
+  */
+  isMatch : function(str, pattern) {
     var reg = exports.Wildcard.wildcardToRegexp(pattern);
     return reg.test(str);
   }
 };
 
 /**
- * Invalid file name chars in windows.
- * http://msdn.microsoft.com/en-us/library/system.io.path.getinvalidfilenamechars.aspx
- */
+* Invalid file name chars in windows.
+* http://msdn.microsoft.com/en-us/library/system.io.path.getinvalidfilenamechars.aspx
+*/
 exports.invalidFileNameChars = [34, 60, 62, 124, 0, 1, 2, 3, 4, 5, 6, 7, 8, 9, 10, 11, 12, 13, 14, 15, 16, 17, 18, 19, 20, 21, 22, 23, 24, 25, 26, 27, 28, 29, 30, 31, 58, 42, 63, 92, 47];
 
 /**
- * Reserved file name in windows
- */
+* Reserved file name in windows
+*/
 exports.reservedBaseFileNamesInWindows = ['con', 'prn', 'aux', 'nul', 'com1', 'com2', 'com3', 'com4', 'com5', 'com6', 'com7', 'com8', 'com9', 'lpt1', 'lpt2', 'lpt3', 'lpt4', 'lpt5', 'lpt6', 'lpt7', 'lpt8', 'lpt9'];
 
 /**
- * Is the reserved file name in windows
- */
-exports.isReservedFileNameInWindows = function (name) {
+* Is the reserved file name in windows
+*/
+exports.isReservedFileNameInWindows = function(name) {
   name = (name || '').toLowerCase();
   var index = exports.reservedBaseFileNamesInWindows.indexOf(name);
   return index !== -1;
 };
 
 /*
- * Escape file path
- */
-exports.escapeFilePath = function (name) {
-  if (exports.isWindows()) {
+* Escape file path
+*/
+exports.escapeFilePath = function(name) {
+  if(exports.isWindows()) {
     //only escape file name on windows
     var regExp = exports.getReplaceRegExpFromCharCode(exports.invalidFileNameChars);
-    name = name.replace(regExp, function (code) {
+    name = name.replace(regExp, function(code) {
       return '%' + code.charCodeAt(0).toString(16);
     });
     var extName = path.extname(name);
     var baseName = path.basename(name, extName);
-    if (exports.isReservedFileNameInWindows(baseName)) {
+    if(exports.isReservedFileNameInWindows(baseName)) {
       name = util.format('%s (1)%s', baseName, extName);
     }
   }
@@ -888,13 +848,13 @@
 };
 
 /**
- * Is windows platform
- */
-exports.isWindows = function () {
+* Is windows platform
+*/
+exports.isWindows = function() {
   return !!process.platform.match(/^win/);
 };
 
-exports.getFiles = function (scanPath, recursively) {
+exports.getFiles = function(scanPath, recursively) {
   var results = [];
 
   var list = fs.readdirSync(scanPath);
@@ -924,31 +884,30 @@
 };
 
 /**
- * Join the char code into a replace regular expression
- * For example,
- *   [65,66] => /A|B/img
- *   [63,66] => /\?|B/img
- */
-exports.getReplaceRegExpFromCharCode = function (charCodeArray) {
+* Join the char code into a replace regular expression
+* For example,
+*   [65,66] => /A|B/img
+*   [63,66] => /\?|B/img
+*/
+exports.getReplaceRegExpFromCharCode = function(charCodeArray) {
   function charCodeToRegChar(charCode) {
     var str = String.fromCharCode(charCode);
-    switch (str) {
-      case '*' :
-      case '?' :
-      case '.' :
-      case '\\' :
-      case '|' :
-      case '/' :
-        str = '\\' + str;
-        break;
+    switch(str) {
+    case '*' :
+    case '?' :
+    case '.' :
+    case '\\' :
+    case '|' :
+    case '/' :
+      str = '\\' + str;
+      break;
     }
     return str;
   }
-
   var regExp = new RegExp();
-  if (charCodeArray.length) {
+  if(charCodeArray.length) {
     var regStr = charCodeToRegChar(charCodeArray[0]);
-    for (var i = 1; i < charCodeArray.length; i++) {
+    for(var i = 1; i < charCodeArray.length; i++) {
       regStr += '|' + charCodeToRegChar(charCodeArray[i]);
     }
     regExp.compile(regStr, 'gim');
@@ -957,13 +916,13 @@
 };
 
 /**
- * Add function overloads to an object that vary by
- * declared argument length.
- *
- * @param {function} func the function overloads.
- *
- * @returns The 'overloaded' function
- */
+* Add function overloads to an object that vary by
+* declared argument length.
+*
+* @param {function} func the function overloads.
+*
+* @returns The 'overloaded' function
+*/
 exports.overload = function () {
 
   function final() {
@@ -972,7 +931,7 @@
 
   var func = final;
   /* jshint loopfunc: true */
-  for (var i = 0; i < arguments.length; ++i) {
+  for(var i = 0; i < arguments.length; ++i) {
     func = (function (old, func) {
       return function () {
         if (func.length === arguments.length) {
@@ -994,9 +953,9 @@
 
 exports.ignoreCaseAndSpaceEquals = function (a, b) {
   return a === b ||
-    (a !== null && a !== undefined &&
-    b !== null && b !== undefined &&
-    (a.replace(/ /gi, '').toLowerCase() === b.replace(/ /gi, '').toLowerCase())) === true;
+      (a !== null && a !== undefined &&
+       b !== null && b !== undefined &&
+       (a.replace(/ /gi, '').toLowerCase() === b.replace(/ /gi, '').toLowerCase())) === true;
 };
 
 exports.hasAnyParams = function (params) {
@@ -1019,7 +978,7 @@
 };
 
 exports.verifyParamExistsInCollection = function (supportedTypes, paramToCheck, paramName) {
-  var i = _.indexOf(_.map(supportedTypes, function (s) {
+  var i = _.indexOf(_.map(supportedTypes, function(s) {
     return s.toLowerCase();
   }), paramToCheck.toLowerCase());
   if (i === -1) {
@@ -1045,7 +1004,6 @@
   return true;
 };
 
-<<<<<<< HEAD
 exports.parseResourceReferenceUri = function (referenceUri) {
   var parts = referenceUri.split('/');
   return {
@@ -1055,7 +1013,8 @@
     parentResource: parts.slice(7, parts.length - 1).join('/'), // e.g. virtualNetworks/<vnet-name>/subnets
     resourceName: parts[parts.length - 1] // e.g. <subnet-name>
   };
-=======
+};
+
 /**
  * Looks through the list and returns the element that matches attributes,
  * case-insensitive.
@@ -1104,5 +1063,4 @@
     if (match) return i;
   }
   return null;
->>>>>>> 822ea050
 };