--- conflicted
+++ resolved
@@ -60,13 +60,8 @@
       suite.setupTest(function() {
         vmName = suite.generateId(vmPrefix, createdVms);
         location = process.env.AZURE_VM_TEST_LOCATION;
-<<<<<<< HEAD
-        timeout = suite.isMocked ? 0 : testUtils.TIMEOUT_INTERVAL;
-        diskreleasetimeout = suite.isMocked ? 0 : testUtils.TIMEOUT_INTERVAL;
-=======
         timeout = suite.isPlayback() ? 0 : testUtils.TIMEOUT_INTERVAL;
         diskreleasetimeout = suite.isPlayback() ? 0 : testUtils.TIMEOUT_INTERVAL;
->>>>>>> 164c87c3
         done();
       });
     });
