--- conflicted
+++ resolved
@@ -157,8 +157,6 @@
             serviceBusService.getQueue(queueName, function (error5, queueDeleting) {
               test.notEqual(error5, null);
               test.equal(queueDeleting, null);
-<<<<<<< HEAD
-              
               // Test deleting a queue with an invalid name
               assert.throws(
                 function() {
@@ -170,11 +168,6 @@
                 /name must be a non empty string/
               );
               test.done();
-              
-=======
-
-              test.done();
->>>>>>> e76a8e7c
             });
           });
         });
@@ -198,7 +191,6 @@
           test.equal(getError2, null);
           test.notEqual(getQueue2, null);
 
-<<<<<<< HEAD
           //getting invalid queue name
           assert.throws(
             function() {
@@ -210,8 +202,6 @@
             },
             /name must be a non empty string/
           );
-=======
->>>>>>> e76a8e7c
           test.done();
         });
       });
@@ -260,11 +250,7 @@
                 test.notEqual(currentQueue[ServiceBusConstants.DEAD_LETTERING_ON_MESSAGE_EXPIRATION], null);
                 test.notEqual(currentQueue[ServiceBusConstants.DUPLICATE_DETECTION_HISTORY_TIME_WINDOW], null);
                 test.notEqual(currentQueue[ServiceBusConstants.MAX_DELIVERY_COUNT], null);
-<<<<<<< HEAD
-                test.notEqual(currentQueue[ServiceBusConstants.ENABLED_BATCHED_OPERATIONS], null);
-=======
                 test.notEqual(currentQueue[ServiceBusConstants.ENABLE_BATCHED_OPERATIONS], null);
->>>>>>> e76a8e7c
                 test.notEqual(currentQueue[ServiceBusConstants.SIZE_IN_BYTES], null);
                 test.notEqual(currentQueue[ServiceBusConstants.MESSAGE_COUNT], null);
 
@@ -378,13 +364,8 @@
 
   testSendMessageProperties: function (test) {
     var queueName = testutil.generateId(queueNamesPrefix, queueNames);
-<<<<<<< HEAD
-    var messageText = 'hi there again';
-    var messageOptions = {
-=======
     var message = {
       messagetext: 'hi there again',
->>>>>>> e76a8e7c
       contentType: 'made-up-one',
       brokerProperties: {
         CorrelationId: '{701332F3-B37B-4D29-AA0A-E367906C206E}',
@@ -401,28 +382,12 @@
       test.equal(createError, null);
       test.notEqual(queue, null);
 
-<<<<<<< HEAD
-      serviceBusService.sendQueueMessage(queueName, messageText, messageOptions, function (sendError) {
-=======
       serviceBusService.sendQueueMessage(queueName, message, function (sendError) {
->>>>>>> e76a8e7c
         test.equal(sendError, null);
 
         serviceBusService.receiveQueueMessage(queueName, function (receiveError, messageReceived) {
           test.equal(receiveError, null);
           test.notEqual(messageReceived, null);
-<<<<<<< HEAD
-
-          test.equal(messageReceived.contentType, messageOptions.contentType);
-          test.equal(messageReceived.brokerProperties.CorrelationId, messageOptions.brokerProperties.CorrelationId);
-          test.equal(messageReceived.brokerProperties.SessionId, messageOptions.brokerProperties.SessionId);
-          test.equal(messageReceived.brokerProperties.MessageId, messageOptions.brokerProperties.MessageId);
-          test.equal(messageReceived.brokerProperties.Label, messageOptions.brokerProperties.Label);
-          test.equal(messageReceived.brokerProperties.ReplyTo, messageOptions.brokerProperties.ReplyTo);
-          test.equal(messageReceived.brokerProperties.To, messageOptions.brokerProperties.To);
-          test.equal(messageReceived.brokerProperties.ReplyToSessionId, messageOptions.brokerProperties.ReplyToSessionId);
-
-=======
 
           test.equal(messageReceived.messagetext, message.messagetext);
           test.equal(messageReceived.contentType, message.contentType);
@@ -434,7 +399,6 @@
           test.equal(messageReceived.brokerProperties.To, message.brokerProperties.To);
           test.equal(messageReceived.brokerProperties.ReplyToSessionId, message.brokerProperties.ReplyToSessionId);
 
->>>>>>> e76a8e7c
           test.done();
         });
       });
@@ -507,11 +471,7 @@
     });
   },
 
-<<<<<<< HEAD
-  testReceiveQueueMessage: function (test) {
-=======
   testPeekLockedMessageCanBeCompleted: function (test) {
->>>>>>> e76a8e7c
     var queueName = testutil.generateId(queueNamesPrefix, queueNames);
     var messageText = 'hi there again';
 
@@ -522,16 +482,6 @@
       serviceBusService.sendQueueMessage(queueName, messageText, function (sendError) {
         test.equal(sendError, null);
 
-<<<<<<< HEAD
-        // read the message
-        serviceBusService.receiveQueueMessage(queueName, function (receiveError, message) {
-          test.equal(receiveError, null);
-          test.equal(message.messagetext, messageText);
-
-          serviceBusService.receiveQueueMessage(queueName, function (receiveError2, emptyMessage) {
-            test.notEqual(receiveError2, null);
-            test.equal(emptyMessage, null);
-=======
         // Peek the message
         serviceBusService.receiveQueueMessage(queueName, { isPeekLock: true, timeoutIntervalInS: 5 }, function (receiveError, message) {
           test.equal(receiveError, null);
@@ -544,7 +494,6 @@
           // deleted message
           serviceBusService.deleteMessage(message.location, function (deleteError) {
             test.equal(deleteError, null);
->>>>>>> e76a8e7c
 
             test.done();
           });
@@ -553,60 +502,6 @@
     });
   },
 
-<<<<<<< HEAD
-  /*
-  testPeekMessage: function (test) {
-  var queueName = testutil.generateId(queueNamesPrefix, queueNames);
-  var messageText = 'hi there again';
-
-  serviceBusService.createQueue(queueName, function (createError, queue) {
-  test.equal(createError, null);
-  test.notEqual(queue, null);
-
-  serviceBusService.sendQueueMessage(queueName, messageText, function (sendError) {
-  test.equal(sendError, null);
-
-  // Peek the message
-  serviceBusService.receiveQueueMessage(queueName, { isPeekLock: true, timeoutIntervalInMs: 5 }, function (receiveError, message) {
-  test.equal(receiveError, null);
-  test.equal(message.messagetext, messageText);
-
-  test.notEqual(message.location, null);
-  test.notEqual(message.brokerProperties.LockToken, null);
-  test.notEqual(message.brokerProperties.LockedUntilUtc, null);
-
-  // Message is not available while locked
-  serviceBusService.receiveQueueMessage(queueName, { isPeekLock: true, timeoutIntervalInMs: 5 }, function (receiveError2, emptyMessage, rsp) {
-  console.log(rsp);
-
-  test.notEqual(receiveError2, null);
-  test.equal(emptyMessage, null);
-
-  // unlock message
-  serviceBusService.unlockMessage(message.location, function (unlockError) {
-  test.equal(unlockError, null);
-
-  // receive message again
-  serviceBusService.receiveQueueMessage(queueName, function (receiveError3, message3) {
-  test.equal(receiveError3, null);
-  test.equal(message3.messagetext, messageText);
-
-  // message was deleted
-  serviceBusService.receiveQueueMessage(queueName, function (receiveError4, emptyMessage2) {
-  test.notEqual(receiveError4, null);
-  test.equal(emptyMessage2, null);
-
-  test.done();
-  });
-  });
-  });
-  });
-  });
-  });
-  });
-  },
-  */
-=======
   testPeekLockedMessageCanBeUnlocked: function (test) {
     var queueName = testutil.generateId(queueNamesPrefix, queueNames);
     var messageText = 'hi there again';
@@ -642,7 +537,6 @@
       });
     });
   },
->>>>>>> e76a8e7c
 
   testCreateTopic: function (test) {
     var topicName = testutil.generateId(topicNamesPrefix, topicNames);
@@ -650,13 +544,9 @@
       MaxSizeInMegabytes: '2048',
       RequiresDuplicateDetection: false,
       DefaultMessageTimeToLive: 'PT5S',
-<<<<<<< HEAD
-      DuplicateDetectionHistoryTimeWindow: 'PT55S'
-=======
       DuplicateDetectionHistoryTimeWindow: 'PT55S',
       EnableBatchedOperations: true,
       SizeInBytes: '1024'
->>>>>>> e76a8e7c
     };
 
     serviceBusService.createTopic(topicName, topicOptions, function (createError, topic) {
@@ -669,11 +559,6 @@
         test.equal(topic.RequiresDuplicateDetection, topicOptions.RequiresDuplicateDetection);
         test.equal(topic.DefaultMessageTimeToLive, topicOptions.DefaultMessageTimeToLive);
         test.equal(topic.DuplicateDetectionHistoryTimeWindow, topicOptions.DuplicateDetectionHistoryTimeWindow);
-<<<<<<< HEAD
-=======
-        test.equal(topic.EnableBatchedOperations, topicOptions.EnableBatchedOperations);
-        test.equal(topic.SizeInBytes, topicOptions.SizeInBytes);
->>>>>>> e76a8e7c
       }
 
       test.done();
@@ -702,8 +587,6 @@
     });
   },
 
-<<<<<<< HEAD
-=======
   testSendTopicMessage: function (test) {
     var topicName = testutil.generateId(topicNamesPrefix, topicNames);
     var subscriptionName = testutil.generateId(subscriptionNamesPrefix, subscriptionNames);
@@ -751,7 +634,6 @@
     });
   },
 
->>>>>>> e76a8e7c
   testDeleteTopic: function (test) {
     var topicName = testutil.generateId(topicNamesPrefix, topicNames);
 
