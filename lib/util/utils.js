//
// Copyright (c) Microsoft and contributors.  All rights reserved.
//
// Licensed under the Apache License, Version 2.0 (the "License");
// you may not use this file except in compliance with the License.
// You may obtain a copy of the License at
//   http://www.apache.org/licenses/LICENSE-2.0
//
// Unless required by applicable law or agreed to in writing, software
// distributed under the License is distributed on an "AS IS" BASIS,
// WITHOUT WARRANTIES OR CONDITIONS OF ANY KIND, either express or implied.
//
// See the License for the specific language governing permissions and
// limitations under the License.
//

var crypto = require('crypto');
var fs = require('fs');
var path = require('path');
var url = require('url');
var util = require('util');
var uuid = require('node-uuid');

var azureCommon = require('azure-common');
var _ = require('underscore');

var blobUtils = require('./blobUtils');
var constants = require('./constants');
var log = require('./logging');
var utilsCore = require('./utilsCore');

var locale = require('../locales/en-us.json');

var BEGIN_CERT = '-----BEGIN CERTIFICATE-----';
var END_CERT = '-----END CERTIFICATE-----';

exports.POLL_REQUEST_INTERVAL = 1000;

var moduleVersion = require('../../package.json').version;

exports.moduleVersion = moduleVersion;

exports.azureDir = utilsCore.azureDir;
exports.camelcase = utilsCore.camelcase;
exports.ignoreCaseEquals = utilsCore.ignoreCaseEquals;
exports.stringStartsWith = utilsCore.stringStartsWith;
exports.pathExistsSync = utilsCore.pathExistsSync;

var getUserAgent = exports.getUserAgent = function () {
  return util.format('WindowsAzureXplatCLI/%s', moduleVersion);
};

<<<<<<< HEAD
=======
exports.moduleVersion = moduleVersion;

//Exposed only for testing. Do not use this in product code.
//A generic way to create the client
>>>>>>> b414bb66
exports.createClient = function (factoryMethod, credentials, endpoint) {
  var client = factoryMethod(credentials,
    exports.stringTrimEnd(endpoint, '/'))
    .withFilter(exports.certAuthFilter(credentials))
    .withFilter(log.createLogFilter())
    .withFilter(azureCommon.UserAgentFilter.create(exports.getUserAgent()))
    .withFilter(exports.createPostBodyFilter())
    .withFilter(exports.createFollowRedirectFilter())
    .withFilter(polishErrorCausedByArmProviderNotRegistered());

  return client;
};

function _createAsmClient(factoryMethod, subscription) {
  return exports.createClient(factoryMethod,
    subscription._createCredentials(),
    subscription.managementEndpointUrl);
}

function _createArmClient(factoryMethod, subscription) {
  return exports.createClient(factoryMethod,
    subscription._createCredentials(),
    subscription.resourceManagerEndpointUrl);
}

exports.getHDInsightClusterManagementClient = function (cloudServiceName, subscription) {
  var factoryMethod = require('azure-asm-hdinsight').createHDInsightClusterManagementClient;
  var client = _createAsmClient(factoryMethod, subscription);
  client.cloudServiceName = cloudServiceName;
  return client;
};

exports.getHDInsightCluster2ManagementClient = function (cloudServiceName, subscription) {
  var factoryMethod = require('azure-asm-hdinsight').createHDInsightCluster2ManagementClient;
  var client = _createAsmClient(factoryMethod, subscription);
  client.cloudServiceName = cloudServiceName;
  return client;
};

exports.getHDInsightJobManagementClient = function (clusterDnsName, userName, password) {
  var client = require('azure-asm-hdinsight').createHDInsightJobManagementClient(clusterDnsName,
    new hdinsight.createBasicAuthenticationCloudCredentials({ username: userName, password: password }));
  return client;
};

exports.createInsightsClient = function (subscription) {
  var factoryMethod = require('azure-insights').createInsightsClient;
  return _createArmClient(factoryMethod, subscription);
};

exports.createInsightsManagementClient = function(subscription) {
  var factoryMethod = require('azure-insights').createInsightsManagementClient;
  return _createArmClient(factoryMethod, subscription);
};

//website provider might not be registered yet, so make sure to register it
exports.createWebsiteClient = function (subscription, callback) {
  var client;
  subscription.registerAsmProvider('website', function (err) {
    if (err) {
      return callback(err);
    }
    var factoryMethod = require('azure-mgmt-website').createWebSiteManagementClient;
    client = _createAsmClient(factoryMethod, subscription);
    return callback(null, client);
  });
};

exports.createWebSiteExtensionsClient = function (siteName, hostNameSuffix, username, password) {
  var baseUri = util.format('https://%s.scm.%s:443', siteName, hostNameSuffix);
  var azureWebSite = require('azure-mgmt-website');
  var service = azureWebSite.createWebSiteExtensionsClient(siteName, new azureWebSite.createBasicAuthenticationCloudCredentials({
    username: username,
    password: password,
  }), baseUri)
    .withFilter(log.createLogFilter())
    .withFilter(azureCommon.UserAgentFilter.create(getUserAgent()))
    .withFilter(createPostBodyFilter())
    .withFilter(createFollowRedirectFilter());

  return service;
};

exports.createSqlClient = function (subscription) {
  var factoryMethod = require('azure-mgmt-sql').createSqlManagementClient;
  return _createAsmClient(factoryMethod, subscription);
};

exports.createServiceBusClient = function (subscription) {
  var factoryMethod = require('azure-mgmt-sb').createServiceBusManagementClient;
  return _createAsmClient(factoryMethod, subscription);
};

exports.createManagementClient = function (subscription) {
  var factoryMethod = require('azure-mgmt').createManagementClient;
  return _createAsmClient(factoryMethod, subscription);
};

exports.createStorageClient = function (subscription) {
  var factoryMethod = require('azure-mgmt-storage').createStorageManagementClient;
  return _createAsmClient(factoryMethod, subscription);
};

exports.createStorageResourceProviderClient = function (subscription) {
  // Levarage the temporary SRP client
  var factoryMethod = require('./../commands/arm/temporary/storage').createStorageManagementClient;
  return _createArmClient(factoryMethod, subscription);
};

exports.createComputeResourceProviderClient = function (subscription) {
  var factoryMethod = require('./../commands/arm/armsdk/compute').createComputeManagementClient;
  return _createArmClient(factoryMethod, subscription);
};

exports.createNetworkResourceProviderClient = function (subscription) {
  var factoryMethod = require('./../commands/arm/armsdk/network').createNetworkResourceProviderClient;
  return _createArmClient(factoryMethod, subscription);
};

exports.createTrafficManagerResourceProviderClient = function (subscription) {
  var factoryMethod = require('./../commands/arm/armsdk/trafficManager').createTrafficManagerManagementClient;
  return _createArmClient(factoryMethod, subscription);
};

exports.createDnsResourceProviderClient = function (subscription) {
  var factoryMethod = require('./../commands/arm/armsdk/dns').createDnsManagementClient;
  return _createArmClient(factoryMethod, subscription);
};

exports.createComputeClient = function (subscription) {
  var factoryMethod = require('azure-mgmt-compute').createComputeManagementClient;
  return _createAsmClient(factoryMethod, subscription);
};

exports.createNetworkClient = function (subscription) {
  var factoryMethod = require('azure-mgmt-vnet').createNetworkManagementClient;
  return _createAsmClient(factoryMethod, subscription);
};

exports.createResourceClient = function (subscription) {
  var factoryMethod = require('azure-mgmt-resource').createResourceManagementClient;
  return _createArmClient(factoryMethod, subscription);
};

exports.createResourceFeatureClient = function (subscription) {
  var factoryMethod = require('azure-mgmt-resource').createResourceFeatureClient;
  return _createArmClient(factoryMethod, subscription);
};

exports.createEventsClient = function (subscription) {
  var factoryMethod = require('azure-monitoring').createEventsClient;
  return _createArmClient(factoryMethod, subscription);
};

exports.createKeyVaultClient = function (subscription, vaultUri) {
  var factoryMethod = require('azure-keyvault').createKeyVaultClient;
  return exports.createClient(factoryMethod,
                              subscription._createCredentials(keyvault.RESOURCE_ID),
                              vaultUri);
};

exports.createGalleryClient = function (subscription) {
  var factoryMethod = require('azure-gallery').createGalleryClient;
  return exports.createClient(factoryMethod,
    new azureCommon.AnonymousCloudCredentials(),
    subscription.galleryEndpointUrl);
};

exports.createMobileClient = function (subscription) {
  return _createAsmClient(function (credentials) {

    //propagates errors that ErrorHandlingFilter in azureCommon.Service would swallow
    var errorPropagationFilter = function handle (resource, next, callback) {
      return next(resource, function (err, response, body) {
        if(response.statusCode < 200 || response.statusCode >= 300) {
          callback(body, response, body);
        } else {
          callback(err, response, body);
        }
      });
    };

    var client = new azureCommon.Service(credentials, [ errorPropagationFilter ]);
    client.longRunningOperationRetryTimeout = 5000;
    return client;
  }, subscription);
};

exports.createApiAppManagementClient = function (subscription) {
  var factoryMethod = require('azure-arm-apiapp').createApiAppManagementClient;
  return _createArmClient(factoryMethod, subscription);
};

/**
 * Create old-style service object
 * @param {string} serviceFactoryName name of factory function off azure module
 */
function createService(factoryMethod, subscription) {
  var managementEndpoint = url.parse(subscription.managementEndpointUrl);
  var service = factoryMethod(subscription.id, {
      keyvalue: subscription.managementCertificate.key,
      certvalue: subscription.managementCertificate.cert,
    },
    {
      host: managementEndpoint.hostname,
      port: managementEndpoint.port,
      serializetype: 'XML'
    }).withFilter(new utils.RequestLogFilter(log));
  return service;
}

exports.createWebsiteManagementService = function (subscription) {
  var factoryMethod = require('azure-mgmt-website').createWebsiteManagementService;
  return createService(factoryMethod, subscription);
};

// TODO: workaround for release 0.7.4. Remove in vnext and fix underlying issue in SDK.
function createPostBodyFilter() {
  return function handle(resource, next, callback) {
    if ((resource.method === 'POST' || resource.method === 'PUT' || resource.method === 'PATCH') && !resource.body) {
      resource.body = '';
    }

    var stream = next(resource, callback);
    stream.on('error', function () {
    });
    return stream;
  };
}

exports.createPostBodyFilter = createPostBodyFilter;

function certAuthFilter(credentials) {
  return function handle(resource, next, callback) {
    if (credentials && credentials.credentials && credentials.credentials.key && credentials.credentials.cert) {
      resource.key = credentials.credentials.key;
      resource.cert = credentials.credentials.cert;
    }
    return next(resource, callback);
  };
}

exports.certAuthFilter = certAuthFilter;

function createFollowRedirectFilter() {
  return function handle(resource, next, callback) {
    function handleRedirect(err, response, body) {
      if (response &&
        response.headers.location &&
        response.statusCode >= 300 &&
        response.statusCode < 400) {

        resource.url = response.headers.location;
        next(resource, handleRedirect);
      } else if (callback) {
        callback(err, response, body);
      }
    }

    return next(resource, handleRedirect);
  };
}

exports.createFollowRedirectFilter = createFollowRedirectFilter;

polishErrorCausedByArmProviderNotRegistered = function () {
  return function handle(resource, next, callback) {
    var nextStream = next(resource, function (err, response, body) {
      if (err && err.message && response && response.statusCode === 409) {
        var re = /.*registered to use namespace \'(.+)\'/i;
        var found = re.exec(err.message);
        var providerName = (found && found.length === 2) ? found[1] : null;
        if (providerName) {
          err.message = util.format('The subscription must be registered to use namespace "%s". ' +
                                    'This can be achieved by executing the command: "azure provider ' +
                                    'register %s".', providerName, providerName);
        }
      }
      callback(err, response, body);
    });
    return nextStream;
  };
};

exports.createScmManagementService = function (repository, auth) {
  var authentication = auth.split(':');
  var repositoryUrl = url.parse(repository);
  var azureWebSite = require('azure-mgmt-website');

  var service = azureWebSite.createScmService({
    user: authentication[0],
    pass: authentication[1]
  }, {
    host: repositoryUrl.hostname,
    port: repositoryUrl.port
  });

  service.userAgent = getUserAgent();

  return service;
};

exports.createBlobService = function () {
  var storage = require('azure-storage-legacy');
  var blobService = storage.createBlobService.apply(this, arguments);
  blobService.userAgent = getUserAgent();
  return blobService;
};

exports.createSqlService = function () {
  var azureSqlMgmt = require('azure-mgmt-sql');
  var sqlService = azureSqlMgmt.createSqlService.apply(this, arguments);
  sqlService.userAgent = getUserAgent();
  return sqlService;
};

exports.getLocaleString = function (string) {
  var result = locale[string];
  if (!result) {
    if (process.env.AZURE_DEBUG_LABELS) {
      throw new Error(util.format('Invalid resource %s', string));
    } else {
      return string;
    }
  }

  return result;
};

function RequestLogFilter(logger) {
  this.logger = logger;
}

RequestLogFilter.prototype.handle = function (requestOptions, next) {
  var self = this;

  this.logger.silly('requestOptions');
  this.logger.json('silly', requestOptions);
  if (next) {
    next(requestOptions, function (returnObject, finalCallback, nextPostCallback) {
      self.logger.silly('returnObject');
      self.logger.json('silly', returnObject);

      if (nextPostCallback) {
        nextPostCallback(returnObject);
      } else if (finalCallback) {
        finalCallback(returnObject);
      }
    });
  }
};

exports.RequestLogFilter = RequestLogFilter;

exports.isSha1Hash = function (str) {
  return (/\b([a-fA-F0-9]{40})\b/).test(str);
};

exports.webspaceFromName = function (name) {
  return (name.replace(/ /g, '').toLowerCase() + 'webspace');
};

exports.getCertFingerprint = function (pem) {
  var certBase64 = exports.extractBase64CertFromPEM(pem);
  // Calculate sha1 hash of the cert
  var cert = new Buffer(certBase64, 'base64');
  var sha1 = crypto.createHash('sha1');
  sha1.update(cert);
  return sha1.digest('hex');
};

exports.isPemCert = function (data) {
  return data.indexOf(BEGIN_CERT) !== -1 && data.indexOf(END_CERT) !== -1;
};

exports.extractBase64CertFromPEM = function (pem) {
  // Extract the base64 encoded cert out of pem file
  var beginCert = pem.indexOf(BEGIN_CERT) + BEGIN_CERT.length;
  if (pem[beginCert] === '\n') {
    beginCert = beginCert + 1;
  } else if (pem[beginCert] === '\r' && pem[beginCert + 1] === '\n') {
    beginCert = beginCert + 2;
  }

  var endCert = '\n' + pem.indexOf(END_CERT);
  if (endCert === -1) {
    endCert = '\r\n' + pem.indexOf(END_CERT);
  }

  return pem.substring(beginCert, endCert);
};

exports.getOrCreateBlobStorage = function (cli, storageClient, location, affinityGroup, name, callback) {
  var progress;

  /*jshint camelcase:false*/
  function callback_(error, blobStorageUrl) {
    progress.end();
    callback(error, blobStorageUrl);
  }

  function createNewStorageAccount_() {
    var storageAccountName = blobUtils.normalizeServiceName(name + (new Date()).getTime().toString());
    cli.output.verbose('Creating a new storage account \'' + storageAccountName + '\'');
    var storageOptions = {
      name: storageAccountName,
      label: storageAccountName,
      geoReplicationEnabled: false,
      accountType: 'Standard_LRS'
    };

    if (affinityGroup) {
      storageOptions.affinityGroup = affinityGroup;
    } else if (location) {
      storageOptions.location = location;
    } else {
      throw new Error('location or affinityGroup must be specified');
    }

    progress = cli.interaction.progress('Creating a new storage account \'' + storageAccountName + '\'');
    storageClient.storageAccounts.create(storageOptions, function (error) {
      if (error) {
        callback_(error);
      } else {
        cli.output.verbose('Storage account successfully created');
        cli.output.verbose('Getting properties for \'' + storageAccountName + '\' storage account');

        storageClient.storageAccounts.get(storageAccountName, function (error, response) {
          if (error) {
            callback_(error);
          } else {
            var storageAccount = response.storageAccount;
            if (storageAccount) {
              var blobStorageUrl = storageAccount.properties.endpoints[0];
              if (blobStorageUrl.slice(-1) === '/') {
                blobStorageUrl = blobStorageUrl.slice(0, -1);
              }

              callback_(null, blobStorageUrl);
            } else {
              callback_(new Error('No storage account found'));
            }
          }
        });
      }
    });
  }

  progress = cli.interaction.progress('Retrieving storage accounts');
  cli.output.verbose('Getting list of available storage accounts');
  storageClient.storageAccounts.list(function (error, response) {
    if (error) {
      callback_(error);
    } else {
      var storageAccounts = response.storageAccounts;
      for (var i = 0; i < storageAccounts.length; i++) {
        if ((location && storageAccounts[i].properties.location && storageAccounts[i].properties.location.toLowerCase() === location.toLowerCase()) ||
          affinityGroup && storageAccounts[i].properties.affinityGroup && storageAccounts[i].properties.affinityGroup.toLowerCase() === affinityGroup.toLowerCase()) {
          var blobStorageUrl = storageAccounts[i].properties.endpoints[0];
          if (blobStorageUrl.slice(-1) === '/') {
            blobStorageUrl = blobStorageUrl.slice(0, -1);
          }

          callback_(null, blobStorageUrl);
          return;
        }
      }
      createNewStorageAccount_();
    }
  });
};

exports.writeFileSyncMode = function writeFileSyncMode(path, data, encoding, mode) {
  mode = mode || parseInt('600', 8); // maximum protection by default
  var fd = fs.openSync(path, 'w', mode);
  try {
    if (typeof data === 'string') {
      fs.writeSync(fd, data, 0, encoding);
    } else {
      fs.writeSync(fd, data, 0, data.length, 0);
    }
  } finally {
    fs.closeSync(fd);
  }
};

exports.getDnsPrefix = function (dnsName, allowEmpty) {
  if (dnsName) {
    // remove protocol if any, take the last element
    dnsName = dnsName.split('://').slice(-1)[0];
    // take first element
    dnsName = dnsName.split('.', 1)[0];
  }
  if (!dnsName && !allowEmpty) {
    throw new Error('Missing or invalid dns-name');
  }
  return dnsName;
};

/**
 * Resolve location name if 'name' is location display name.
 *
 * @param {string}   name       The display name or location name. Required
 * @param {function} callback   The callback function called on completion. Required.
 */
exports.resolveLocationName = function (managementClient, name, callback) {
  managementClient.locations.list(function (error, response) {
    var resolvedLocation = null;
    if (!error) {
      if (response.locations.length > 0) {
        for (var i = 0; i < response.locations.length; i++) {
          var locationInfo = response.locations[i];
          if (exports.ignoreCaseEquals(locationInfo.name, name)) {
            callback(null, locationInfo);
            return;
          } else if (!resolvedLocation && (exports.ignoreCaseEquals(locationInfo.DisplayName, name))) {
            // This is the first matched display name save the corresponding location
            // We ignore further matched display name, but will continue with location
            // matching
            resolvedLocation = locationInfo;
          }
        }

        if (resolvedLocation) {
          callback(null, resolvedLocation);
        } else {
          callback({
            message: 'No location found which has DisplayName or Name same as value of --location',
            code: 'Not Found'
          }, name);
        }
      } else {
        // Return a valid error
        callback({message: 'Server returns empty location list', code: 'Not Found'}, name);
      }
    } else {
      callback(error, null);
    }
  });
};

exports.parseInt = function (value) {
  var intValue = parseInt(value, 10);
  if (intValue != value || value >= 65536 * 65536) { // just some limits
    return NaN;
  }
  return intValue;
};

exports.getUTCTimeStamp = function () {
  var now = new Date();
  return (now.getUTCFullYear() + '-' +
  ('0' + (now.getUTCMonth() + 1)).slice(-2) + '-' +
  ('0' + now.getUTCDate()).slice(-2) + ' ' +
  ('0' + now.getUTCHours()).slice(-2) + ':' +
  ('0' + now.getUTCMinutes()).slice(-2));
};

exports.logLineFormat = function logLineFormat(object, logFunc, prefix) {
  prefix = prefix || '';
  switch (typeof object) {
    case 'object':
      // if this is a date then we call toISOString and print that
      if (_.isDate(object)) {
        logFunc(prefix.cyan + object.toISOString().green);
      } else {
        for (var i in object) {
          logLineFormat(object[i], logFunc, prefix + i + ' ');
        }
      }
      return;
    case 'string':
      logFunc(prefix.cyan + ('"' + object + '"').green);
      return;
    case 'boolean':
      logFunc(prefix.cyan + object.toString().green);
      return;
    case 'number':
      logFunc(prefix.cyan + object.toString().green);
      return;
    case 'undefined':
      return;
    default:
      logFunc(prefix.cyan + '?' + object + '?'); // unknown type
  }
};

exports.validateEndpoint = function (endpoint) {
  if (!exports.stringStartsWith(endpoint, 'http://') && !exports.stringStartsWith(endpoint, 'https://')) {
    // Default to https
    endpoint = 'https://' + endpoint;
  }

  var parts = url.parse(endpoint);
  if (!parts.hostname) {
    throw new Error('Invalid endpoint format.');
  }

  parts.port = (parts.port && parseInt(parts.port, 10)) || (/https/i.test(parts.protocol) ?
    constants.DEFAULT_HTTPS_PORT :
    constants.DEFAULT_HTTP_PORT);

  return url.format(parts);
};

/**
 * Determines if a string is null or empty.
 *
 * @param {string}       text      The string to test.
 * @return {Bool} True if the string string is null or empty; false otherwise.
 */
exports.stringIsNullOrEmpty = function (text) {
  return text === null ||
    text === undefined ||
    text.trim() === '';
};


exports.stripBOM = function (content) {
  if (content.charCodeAt(0) === 0xFEFF) {
    content = content.slice(1);
  }
  return content;
};

/**
 * Determines if a string ends with another.
 *
 * @param {string}       text      The string to assert.
 * @param {string}       suffix    The string suffix.
 * @param {bool}         ignoreCase Boolean value indicating if casing should be ignored.
 * @return {Bool} True if the string ends with the suffix; false otherwise.
 */
exports.stringEndsWith = function (text, suffix, ignoreCase) {
  if (_.isNull(suffix)) {
    return true;
  }

  if (ignoreCase) {
    text = text.toLowerCase();
    suffix = suffix.toLowerCase();
  }

  return text.substr(text.length - suffix.length) === suffix;
};

exports.stringTrimEnd = function (text, charToTrim) {
  if (!text) {
    return text;
  }

  if (!charToTrim) {
    charToTrim = ' ';
  }

  var subtract = 0;
  while (subtract < text.length && text[text.length - (subtract + 1)] === charToTrim) {
    subtract++;
  }

  return text.substr(0, text.length - subtract);
};


exports.logError = function (log, message, err) {
  if (arguments.length == 1) {
    err = message;
    message = undefined;
  } else {
    log.error(message);
  }

  if (err) {
    if (err.message) {
      //                log.error(err.message);
      log.verbose('stack', err.stack);
      log.json('silly', err);
    }
    else if (err.Message) {
      //                log.error(err.Message);
      log.json('verbose', err);
    }
  }
};

exports.clearConfig = function () {
  var azureConfigPath = path.join(exports.azureDir(), 'config.json');

  if (exports.pathExistsSync(azureConfigPath)) {
    fs.unlinkSync(azureConfigPath);
    return true;
  }
};

exports.copyIisNodeWhenServerJsPresent = function (log, rootPath, callback) {
  try {
    var iisnodeyml = 'iisnode.yml';
    log.silly('copyWebConfigWhenServerJsPresent');
    if (!exports.pathExistsSync(iisnodeyml) && (exports.pathExistsSync(path.join(rootPath, 'server.js')) || exports.pathExistsSync(path.join(rootPath, 'app.js')))) {
      log.info('Creating default ' + iisnodeyml + ' file');
      var sourcePath = path.join(__dirname, '../templates/node/' + iisnodeyml);
      fs.readFile(sourcePath, function (err, result) {
        if (err) {
          callback(err);
          return;
        }

        fs.writeFile(path.join(rootPath, iisnodeyml), result, callback);
      });
    }
    else {
      callback();
    }
  }
  catch (e) {
    callback(e);
  }
};

exports.normalizeParameters = function (paramDescription) {
  var key, positionalValue, optionValue;
  var paramNames = Object.keys(paramDescription);
  var finalValues = {};

  for (var i = 0; i < paramNames.length; ++i) {
    key = paramNames[i];
    positionalValue = paramDescription[key][0];
    optionValue = paramDescription[key][1];
    if (!_.isUndefined(positionalValue) && !_.isUndefined(optionValue)) {
      return {err: new Error('You must specify ' + key + ' either positionally or by name, but not both')};
    } else {
      finalValues[key] = positionalValue || optionValue;
    }
  }

  return {values: finalValues};
};

/**
 * fs.exists wrapper for streamline
 */
exports.fileExists = function (filePath, cb) {
  var func = fs.exists;
  if (!func) {
    func = path.exists;
  }
  func(filePath, function (exists) {
    cb(null, exists);
  });
};

/**
 * Wildcard Util only support two wildcard character * and ?
 */
exports.Wildcard = {
  /**
   * does the specified the character contain wildcards
   */
  containWildcards: function (str) {
    var wildcardReg = /[*?]/img;
    return str !== null && wildcardReg.test(str);
  },

  /**
   * Get the max prefix string of the specified string which doesn't contain wildcard
   */
  getNonWildcardPrefix: function (str) {
    var nonWildcardReg = /[^*?]*/img;
    var prefix = '';

    if (str !== null) {
      var result = str.match(nonWildcardReg);
      if (result !== null && result.length > 0) {
        prefix = result[0];
      }
    }

    return prefix;
  },

  /**
   * Convert wildcard pattern to regular expression
   */
  wildcardToRegexp: function (str) {
    var strRegexp = '';
    if (str !== null) {
      strRegexp = str.replace(/\?/g, '.').replace(/\*/g, '.*');
    }

    var regexp = new RegExp();
    regexp.compile('^' + strRegexp + '$');
    return regexp;
  },

  /**
   * Is the specified string match the specified wildcard pattern
   */
  isMatch: function (str, pattern) {
    var reg = exports.Wildcard.wildcardToRegexp(pattern);
    return reg.test(str);
  }
};

/**
 * Invalid file name chars in windows.
 * http://msdn.microsoft.com/en-us/library/system.io.path.getinvalidfilenamechars.aspx
 */
exports.invalidFileNameChars = [34, 60, 62, 124, 0, 1, 2, 3, 4, 5, 6, 7, 8, 9, 10, 11, 12, 13, 14, 15, 16, 17, 18, 19, 20, 21, 22, 23, 24, 25, 26, 27, 28, 29, 30, 31, 58, 42, 63, 92, 47];

/**
 * Reserved file name in windows
 */
exports.reservedBaseFileNamesInWindows = ['con', 'prn', 'aux', 'nul', 'com1', 'com2', 'com3', 'com4', 'com5', 'com6', 'com7', 'com8', 'com9', 'lpt1', 'lpt2', 'lpt3', 'lpt4', 'lpt5', 'lpt6', 'lpt7', 'lpt8', 'lpt9'];

/**
 * Is the reserved file name in windows
 */
exports.isReservedFileNameInWindows = function (name) {
  name = (name || '').toLowerCase();
  var index = exports.reservedBaseFileNamesInWindows.indexOf(name);
  return index !== -1;
};

/*
 * Escape file path
 */
exports.escapeFilePath = function (name) {
  if (exports.isWindows()) {
    //only escape file name on windows
    var regExp = exports.getReplaceRegExpFromCharCode(exports.invalidFileNameChars);
    name = name.replace(regExp, function (code) {
      return '%' + code.charCodeAt(0).toString(16);
    });
    var extName = path.extname(name);
    var baseName = path.basename(name, extName);
    if (exports.isReservedFileNameInWindows(baseName)) {
      name = util.format('%s (1)%s', baseName, extName);
    }
  }
  return name;
};

/**
 * Is windows platform
 */
exports.isWindows = function () {
  return !!process.platform.match(/^win/);
};

/**
 * Join the char code into a replace regular expression
 * For example,
 *   [65,66] => /A|B/img
 *   [63,66] => /\?|B/img
 */
exports.getReplaceRegExpFromCharCode = function (charCodeArray) {
  function charCodeToRegChar(charCode) {
    var str = String.fromCharCode(charCode);
    switch (str) {
      case '*' :
      case '?' :
      case '.' :
      case '\\' :
      case '|' :
      case '/' :
        str = '\\' + str;
        break;
    }
    return str;
  }

  var regExp = new RegExp();
  if (charCodeArray.length) {
    var regStr = charCodeToRegChar(charCodeArray[0]);
    for (var i = 1; i < charCodeArray.length; i++) {
      regStr += '|' + charCodeToRegChar(charCodeArray[i]);
    }
    regExp.compile(regStr, 'gim');
  }
  return regExp;
};

/**
 * Add function overloads to an object that vary by
 * declared argument length.
 *
 * @param {function} func the function overloads.
 *
 * @returns The 'overloaded' function
 */
exports.overload = function () {

  function final() {
    throw new Error(util.format($('Unknown overload for %s parameters'), arguments.length));
  }

  var func = final;
  /* jshint loopfunc: true */
  for (var i = 0; i < arguments.length; ++i) {
    func = (function (old, func) {
      return function () {
        if (func.length === arguments.length) {
          return func.apply(this, arguments);
        } else if (typeof old === 'function') {
          return old.apply(this, arguments);
        }
      };
    })(func, arguments[i]);
  }

  return func;
};

//"<root>\test\framework\cli-test.js" contains associated test stubs. Please keep them in sync.
exports.uuidGen = function () {
  return uuid.v4();
};

exports.toLowerCaseAndRemoveSpace = function (str) {
  if (!str) {
    return str;
  }

  return str.replace(/ /gi, '').toLowerCase();
};

exports.ignoreCaseAndSpaceEquals = function (a, b) {
  return a === b || (exports.toLowerCaseAndRemoveSpace(a) === exports.toLowerCaseAndRemoveSpace(b));
};

exports.atLeastOneParameIsSet = function (params) {
  for (var i = 0; i < params.length; i++) {
    if (!exports.stringIsNullOrEmpty(params[i])) {
      return true;
    }
  }
  return false;
};

exports.allParamsAreSet = function (params) {
  for (var i = 0; i < params.length; i++) {
    if (exports.stringIsNullOrEmpty(params[i])) {
      return false;
    }
  }

  return true;
};

// many of the commands accepts arguments whose valid values can be from an enum. For example
// protocol argument for endpoints create, valid values are ['tcp', 'udp', 'http'].
// This method can be used to validate user provided input against the possible valid
// values (supportedTypes). This method do case ignore comparison and return matched enum
// value.If no match found exception will be thrown and exception message will inform valid
// values.
exports.verifyParamExistsInCollection = function (supportedTypes, paramToCheck, paramName) {
  var i = _.indexOf(_.map(supportedTypes, function (s) {
    return s.toLowerCase();
  }), paramToCheck.toLowerCase());
  if (i === -1) {
    throw new Error(util.format(exports.getLocaleString('Given %s is invalid, supported values are %s'), paramName, supportedTypes.join(', ')));
  }

  return supportedTypes[i];
};

exports.hasValidProperty = function (object, propName) {
  if (object === null || object === undefined) {
    return false;
  }

  if (!object.hasOwnProperty(propName)) {
    return false;
  }

  if (object[propName] === null || object[propName] === undefined) {
    return false;
  }

  return true;
};

exports.parseResourceReferenceUri = function (referenceUri) {
  var parts = referenceUri.split('/');
  return {
    subscriptionId: parts[2],
    resourceGroupName: parts[4],
    provider: parts[6], // e.g. Microsoft.Network
    parentResource: parts.slice(7, parts.length - 1).join('/'), // e.g. virtualNetworks/<vnet-name>/subnets
    resourceName: parts[parts.length - 1] // e.g. <subnet-name>
  };
};

exports.isAttributesMatched = function (item, attributes) {
  for (var key in attributes) {
    var value1 = attributes[key];
    var value2 = item[key];
    if (typeof value1 === 'string' && typeof value2 === 'string') {
      value1 = value1.toLowerCase();
      value2 = value2.toLowerCase();
    }
    if (value1 !== value2) return false;
  }

  return true;
};

/**
 * Looks through the list and returns the element that matches attributes,
 * case-insensitive.
 */
exports.findFirstCaseIgnore = function (list, attributes) {
  if (_.isEmpty(attributes)) {
    return undefined;
  }
  return _.find(list, function (item) {
    return exports.isAttributesMatched(item, attributes);
  });
};

/**
 * Looks through the list and returns the index of element that matches attributes,
 * case-insensitive.
 */
exports.indexOfCaseIgnore = function (list, attributes) {
  if (_.isEmpty(attributes)) {
    return null;
  }
  for (var i = 0; i < list.length; i++) {
    var item = list[i];
    var match = exports.isAttributesMatched(item, attributes);
    if (match) return i;
  }
  return null;
};

exports.getOptionalArg = function (argument) {
  var optionalArg = {
    hasValue: false,
    value: null,
    validate: function (object, validator, args, def) {
      if (this.hasValue && this.value !== null) {
        if (!args) {
          args = [];
        }
        args.unshift(this.value);
        return validator.apply(object, args);
      }
      return def;
    }
  };

  if (argument) {
    optionalArg.hasValue = true;
    if (argument !== true && argument !== '\'\'') {
      optionalArg.value = argument;
    }
  }

  return optionalArg;
};

exports.trimTrailingChar = function (str, charToTrim) {
  while (str.length > 0 && str.charAt(str.length - 1) == charToTrim) {
    str = str.substr(0, str.length - 1);
  }
  return str;
};<|MERGE_RESOLUTION|>--- conflicted
+++ resolved
@@ -50,13 +50,6 @@
   return util.format('WindowsAzureXplatCLI/%s', moduleVersion);
 };
 
-<<<<<<< HEAD
-=======
-exports.moduleVersion = moduleVersion;
-
-//Exposed only for testing. Do not use this in product code.
-//A generic way to create the client
->>>>>>> b414bb66
 exports.createClient = function (factoryMethod, credentials, endpoint) {
   var client = factoryMethod(credentials,
     exports.stringTrimEnd(endpoint, '/'))
