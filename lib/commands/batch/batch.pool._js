//
// Copyright (c) Microsoft and contributors.  All rights reserved.
//
// Licensed under the Apache License, Version 2.0 (the "License");
// you may not use this file except in compliance with the License.
// You may obtain a copy of the License at
//   http://www.apache.org/licenses/LICENSE-2.0
//
// Unless required by applicable law or agreed to in writing, software
// distributed under the License is distributed on an "AS IS" BASIS,
// WITHOUT WARRANTIES OR CONDITIONS OF ANY KIND, either express or implied.
//
// See the License for the specific language governing permissions and
// limitations under the License.
//

var fs = require('fs');
var util = require('util');
var moment = require('moment');
var batchUtil = require('./batch.util');
var batchShowUtil = require('./batch.showUtil');
var utils = require('../../util/utils');
var startProgress = batchUtil.startProgress;
var endProgress = batchUtil.endProgress;

var $ = utils.getLocaleString;

/**
* Init batch pool command
*/
exports.init = function(cli) {
  
  //Init batchUtil
  batchUtil.init(cli);

  /**
  * Define batch pool command usage
  */
  var batch = cli.category('batch')
    .description($('Commands to manage your Batch objects'));

  var logger = cli.output;

  var interaction = cli.interaction;

  var pool = batch.category('pool')
    .description($('Commands to manage your Batch pools'));

  var autoscale = pool.category('autoscale')
    .description($('Commands to manage autoscale of your Batch pools'));
    
  var allStats = pool.category('all-stats')
    .description($('Commands to manage all the pools under your Batch account'));

  var usageMetrics = pool.category('usage-metrics')
    .description($('Commands to manage usage metrics of your Batch pools'));
    
  var nodeAgentSkus = pool.category('node-agent-skus')
    .description($('Commands to manage node agent skus of IaaS pools'));
    
  pool.command('create [json-file]')
    .description($('Create a Batch pool'))
    .option('-f, --json-file <json-file>', $('the file containing the pool object to create in JSON format'))
    .appendBatchAccountOption()
    .execute(createPool);

  pool.command('list')
    .description($('List Batch pools'))
    .appendODataFilterOption(true, true, true)
    .appendBatchAccountOption()
    .execute(listPool);
  
  usageMetrics.command('list')
   .description($('List Batch pool usage metrics'))
   .option('-s, --start-time <start-time>', $('the earliest time from which to include metrics'))
   .option('-e, --end-time <end-time>', $('the latest time from which to include metrics'))
   .appendODataFilterOption(false, true, false)
   .appendBatchAccountOption()
   .execute(listUsageMetrics);

  pool.command('show [pool-id]')
    .description($('Show information about the specified Batch pool'))
    .option('-i, --id <pool-id>', $('the Batch pool id'))
    .appendODataFilterOption(true, false, true)
    .appendCommonHeaderFilterOption(true, true)
    .appendBatchAccountOption()
    .execute(showPool);

  allStats.command('show')
   .description($('Show lifetime summary statistics for all of the pools'))
   .appendBatchAccountOption()
   .execute(showAllPoolsStats);

  pool.command('delete [pool-id]')
    .description($('Delete the specified Batch pool'))
    .option('-i, --id <pool-Id>', $('the Batch pool id'))
    .option('-q, --quiet', $('remove the specified Batch pool without confirmation'))
    .appendCommonHeaderFilterOption(true, true)
    .appendBatchAccountOption()
    .execute(deletePool);

  pool.command('set [pool-id] [json-file]')
    .description($('Patch/Update the properties of the specified Batch pool'))
    .option('-i, --id <pool-id>', $('the Batch pool id'))
    .option('-f, --json-file <json-file>', $('the file containing the patch/update pool properties to apply in JSON format'))
    .option('-r, --replace', $('uses update instead of patch'))
    .appendCommonHeaderFilterOption(true, true)
    .appendBatchAccountOption()
    .execute(updatePool);

<<<<<<< HEAD
  pool.command('list-node-agent-skus')
=======
  nodeAgentSkus.command('list')
>>>>>>> c486b2d0
    .description($('Lists the node agent SKUs supported by the Azure Batch service'))
    .appendODataFilterOption(false, true, false)
    .appendBatchAccountOption()
    .execute(listNodeAgentSkus);

<<<<<<< HEAD
  //pool.command('disable-autoscale [pool-id]')
  //  .description($('Disable autoscale at the Batch pool'))
  //  .option('-i, --id <pool-id>', $('the Batch pool id'))
  //  .appendBatchAccountOption()
  //  .execute(disablePoolAutoscale);
  //
  //pool.command('enable-autoscale [pool-id] [autoscale-formula] [autoscale-evaluation-interval]')
  //  .description($('Enable autoscale at the Batch pool'))
  //  .option('-i, --id <pool-id>', $('the Batch pool id'))
  //  .option('--autoscale-formula <autoscale-formula>', $('the autoscale formula'))
  //  .option('--autoscale-evaluation-interval <autoscale-evaluation-interval>', $('the time interval for the desired autoscale evaluation period'))
  //  .appendCommonHeaderFilterOption(true, true)
  //  .appendBatchAccountOption()
  //  .execute(enablePoolAutoscale);
  //
  //pool.command('evaluate-autoscale [pool-id] [autoscale-formula]')
  //  .description($('Evaluate autoscale at the Batch pool'))
  //  .option('-i, --id <pool-id>', $('the Batch pool id'))
  //  .option('-f, --autoscale-formula <autoscale-formula>', $('the autoscale formula'))
  //  .appendBatchAccountOption()
  //  .execute(evaluatePoolAutoscale);
  //
  //pool.command('resize [pool-id] [target-dedicated] [resize-timeout] [deallocate-option]')
  //  .description($('Resize (or stop resizing) the Batch pool'))
  //  .option('-i, --id <pool-id>', $('the Batch pool id'))
  //  .option('--abort', $('stop resizing'))
  //  .option('--target-dedicated <target-dedicated>', $('the dedicated VM count to resize'))
  //  .option('--resize-timeout <resize-timeout>', $('the timeout for allocation of compute nodes to the pool or removal of compute nodes from the pool'))
  //  .option('--deallocate-option <deallocate-option>', $('sets when nodes may be removed from the pool, if the pool size is decreasing'))
  //  .appendCommonHeaderFilterOption(true, true)
  //  .appendBatchAccountOption()
  //  .execute(resizePool);
=======
  autoscale.command('disable [pool-id]')
   .description($('Disable autoscale at the Batch pool'))
   .option('-i, --id <pool-id>', $('the Batch pool id'))
   .appendBatchAccountOption()
   .execute(disablePoolAutoscale);
  
  autoscale.command('enable [pool-id]')
   .description($('Enable autoscale at the Batch pool'))
   .option('-i, --id <pool-id>', $('the Batch pool id'))
   .option('-f, --autoscale-formula <autoscale-formula>', $('the autoscale formula, see https://azure.microsoft.com/en-us/documentation/articles/batch-automatic-scaling/ for more detail'))
   .option('--autoscale-evaluation-interval <autoscale-evaluation-interval>', $('the time interval for the desired autoscale evaluation period, in ISO 8601 duration formation'))
   .appendCommonHeaderFilterOption(true, true)
   .appendBatchAccountOption()
   .execute(enablePoolAutoscale);
  
  autoscale.command('evaluate [pool-id] [autoscale-formula]')
   .description($('Evaluate autoscale at the Batch pool'))
   .option('-i, --id <pool-id>', $('the Batch pool id'))
   .option('-f, --autoscale-formula <autoscale-formula>', $('the autoscale formula, see https://azure.microsoft.com/en-us/documentation/articles/batch-automatic-scaling/ for more detail'))
   .appendBatchAccountOption()
   .execute(evaluatePoolAutoscale);
  
  pool.command('resize [pool-id] [target-dedicated]')
   .description($('Resize (or stop resizing) the Batch pool'))
   .option('-i, --id <pool-id>', $('the Batch pool id'))
   .option('--abort', $('stop resizing'))
   .option('-t, --target-dedicated <target-dedicated>', $('the dedicated VM count to resize'))
   .option('--resize-timeout <resize-timeout>', $('the timeout for allocation of compute nodes to the pool or removal of compute nodes from the pool, in ISO 8601 duration formation'))
   .option('-o, --deallocate-option <deallocate-option>', $('sets when nodes may be removed from the pool, if the pool size is decreasing'))
   .appendCommonHeaderFilterOption(true, true)
   .appendBatchAccountOption()
   .execute(resizePool);
>>>>>>> c486b2d0

  var node = batch.category('node')
    .description($('Commands to manage your Batch compute nodes'));

  node.command('delete [pool-id] [node-list]')
    .description($('Remove nodes from the Batch pool'))
    .option('-i, --id <pool-id>', $('the Batch pool id'))
    .option('-l, --node-list <node-list>', $('the list of node ids'))
    .option('-q, --quiet', $('remove nodes from the specified Batch pool without confirmation'))
    .option('--resize-timeout <resize-timeout>', $('the timeout for removal of compute nodes from the pool, in ISO 8601 duration format'))
    .option('-o, --deallocate-option <deallocate-option>', $('sets when nodes may be removed from the pool'))
    .appendCommonHeaderFilterOption(true, true)
    .appendBatchAccountOption()
    .execute(removePoolNodes);

  /**
  * Implement batch pool cli
  */

  /**
  * Create a batch pool
  * @param {string} [jsonFile] the file contains Pool to create in JSON format
  * @param {object} options command line options
  * @param {callback} _ callback function
  */
  function createPool(jsonFile, options, _) {
    if (!jsonFile) {
      jsonFile = options.jsonFile;
    }
    jsonFile = interaction.promptIfNotGiven($('JSON file name: '), jsonFile, _);
    var objJson = fs.readFileSync(jsonFile).toString();

    var client = batchUtil.createBatchServiceClient(options);

    var parsedResponse = JSON.parse(objJson);
    var addPool = JSON.parse(objJson);
    if (parsedResponse !== null && parsedResponse !== undefined) {
      var resultMapper = new client.models['PoolAddParameter']().mapper();
      addPool = client.deserialize(resultMapper, parsedResponse, 'result');
    }

    var tips = $('Creating Batch pool');
    var batchOptions = {};
    batchOptions.poolAddOptions = batchUtil.getBatchOperationDefaultOption();

    startProgress(tips);
    try {
      client.pool.add(addPool, batchOptions, _);
    } catch (err) {
      if (err.message) {
        if (typeof err.message === 'object') {
          err.message = err.message.value;
        }
      }

      throw err;
    }
    finally {
      endProgress();
    }

    logger.verbose(util.format($('Pool %s has been created successfully'), addPool.id));
    showPool(addPool.id, options, _);
  }

  /**
  * Show the details of the specified Batch pool
  * @param {string} [poolId] pool id
  * @param {object} options command line options
  * @param {callback} _ callback function
  */
  function showPool(poolId, options, _) {
    var client = batchUtil.createBatchServiceClient(options);
    if (!poolId) {
      poolId = options.id;
    }
    poolId = interaction.promptIfNotGiven($('Pool id: '), poolId, _);
    var tips = $('Getting Batch pool information');
    var batchOptions = {};
    batchOptions.poolGetOptions = batchUtil.getBatchOperationDefaultOption();

    if (options.selectClause) {
      batchOptions.poolGetOptions.select = options.selectClause;
    }
    if (options.expandClause) {
      batchOptions.poolGetOptions.expand = options.expandClause;
    }

    if (options.ifMatch) {
      batchOptions.poolGetOptions.ifMatch = options.ifMatch;
    }
    if (options.ifNoneMatch) {
      batchOptions.poolGetOptions.ifNoneMatch = options.ifNoneMatch;
    }
    if (options.ifModifiedSince) {
      batchOptions.poolGetOptions.ifModifiedSince = options.ifModifiedSince;
    }
    if (options.ifUnmodifiedSince) {
      batchOptions.poolGetOptions.ifUnmodifiedSince = options.ifUnmodifiedSince;
    }

    var pool = null;
    startProgress(tips);

    try {
      pool = client.pool.get(poolId, batchOptions, _);
    } catch (err) {
      if (batchUtil.isNotFoundException(err)) {
        throw new Error(util.format($('Pool %s doesn\'t exist'), poolId));
      } else {
        if (err.message) {
          if (typeof err.message === 'object') {
            err.message = err.message.value;
          }
        }
        
        throw err;
      }
    } finally {
      endProgress();
    }

    batchShowUtil.showCloudPool(pool, cli.output);
  }

  /**
   * Show lifetime summary statistics for all of the pools
   * @param {object} options command line options
   * @param {callback} _ callback function
   */
  function showAllPoolsStats(options, _) {
   var client = batchUtil.createBatchServiceClient(options);
   var tips = $('Getting lifetime summary statistics');
   var batchOptions = {};
   batchOptions.poolGetAllPoolsLifetimeStatisticsOptions = batchUtil.getBatchOperationDefaultOption();
   var stats;
  
   startProgress(tips);
   try {
     stats = client.pool.getAllPoolsLifetimeStatistics(batchOptions, _);
   } catch (e) {
     if (e.message) {
       if (typeof e.message === 'object') {
         e.message = e.message.value;
       }
     }
  
     throw e;
   } finally {
     endProgress();
   }
  
   batchShowUtil.showPoolStats(stats, cli.output);
  }

  /**
  * List batch pools
  * @param {object} options command line options
  * @param {callback} _ callback function
  */
  function listPool(options, _) {
    var client = batchUtil.createBatchServiceClient(options);
    var tips = $('Listing Batch pools');
    var batchOptions = {};
    batchOptions.poolListOptions = batchUtil.getBatchOperationDefaultOption();

    if (options.selectClause) {
      batchOptions.poolListOptions.select = options.selectClause;
    }
    if (options.expandClause) {
      batchOptions.poolListOptions.expand = options.expandClause;
    }
    if (options.filterClause) {
      batchOptions.poolListOptions.filter = options.filterClause;
    }

    var pools = [];
    startProgress(tips);

    try {
      var result = client.pool.list(batchOptions, _);
      result.forEach(function (pool) {
        pools.push(pool);
      });
      var nextLink = result.odatanextLink;

      while (nextLink) {
        batchOptions.poolListOptions = batchUtil.getBatchOperationDefaultOption();
        result = client.pool.listNext(nextLink, batchOptions, _);
        result.forEach(function (pool) {
          pools.push(pool);
        });
        nextLink = result.odatanextLink;
      }
    } catch (err) {
      if (err.message) {
        if (typeof err.message === 'object') {
          err.message = err.message.value;
        }
      }
      
      throw err;
    } finally {
      endProgress();
    }

    cli.interaction.formatOutput(pools, function (outputData) {
      if (outputData.length === 0) {
        logger.info($('No pool found'));
      } else {
        logger.table(outputData, function(row, item) {
          row.cell($('Id'), item.id);
          row.cell($('State'), item.state);
          row.cell($('VM Size'), item.vmSize);
          row.cell($('VM Count'), item.currentDedicated);
        });
      }
    });
  }
  
  /**
  * List batch pool usage metrics
  * @param {object} options command line options
  * @param {callback} _ callback function
  */
  function listUsageMetrics(options, _) {
   var client = batchUtil.createBatchServiceClient(options);
   var tips = $('Listing Batch pool usage metrics');
   var batchOptions = {};
   batchOptions.poolListPoolUsageMetricsOptions = batchUtil.getBatchOperationDefaultOption();
  
   if (options.startTime) {
     batchOptions.poolListPoolUsageMetricsOptions.startTime = new Date(options.startTime);
   }
   if (options.endTime) {
     batchOptions.poolListPoolUsageMetricsOptions.endTime = new Date(options.endTime);
   }
   if (options.filterClause) {
     batchOptions.poolListPoolUsageMetricsOptions.filter = options.filterClause;
   }
  
   var metrics = [];
   startProgress(tips);
  
   try {
     var result = client.pool.listPoolUsageMetrics(batchOptions, _);
     result.forEach(function (pool) {
       metrics.push(pool);
     });
     var nextLink = result.odatanextLink;
  
     while (nextLink) {
       batchOptions.poolListPoolUsageMetricsOptions = batchUtil.getBatchOperationDefaultOption();
       result = client.pool.listPoolUsageMetricsNext(nextLink, batchOptions, _);
       result.forEach(function (pool) {
         metrics.push(pool);
       });
       nextLink = result.odatanextLink;
     }
   } catch (err) {
     if (err.message) {
       if (typeof err.message === 'object') {
         err.message = err.message.value;
       }
     }
  
     throw err;
   } finally {
     endProgress();
   }
  
   cli.interaction.formatOutput(metrics, function (outputData) {
     var UTCFormat = 'YYYY-MM-DDTHH:MI:SSZ';
     if (outputData.length === 0) {
       logger.info($('No Usage Metric found'));
     } else {
       logger.table(outputData, function (row, item) {
         row.cell($('Id'), item.id);
         if (item.startTime) {
           row.cell($('Start Time'), item.startTime.toUTCFormat(UTCFormat));
         }
         if (item.endTime) {
           row.cell($('End Time'), item.endTime.toUTCFormat(UTCFormat));
         }
         row.cell($('VM Size'), item.vmSize);
         row.cell($('Total Core Hours'), item.totalCoreHours);
       });
     }
   });
  }
  
  /**
  * Delete the specified batch pool
  * @param {string} [poolId] pool Id
  * @param {object} options command line options
  * @param {callback} _ callback function
  */
  function deletePool(poolId, options, _) {
    var client = batchUtil.createBatchServiceClient(options);
    if (!poolId) {
      poolId = options.id;
    }
    poolId = interaction.promptIfNotGiven($('Pool id: '), poolId, _);
    var tips = util.format($('Deleting pool %s'), poolId);
    var batchOptions = {};
    batchOptions.poolDeleteMethodOptions = batchUtil.getBatchOperationDefaultOption();

    if (options.ifMatch) {
      batchOptions.poolDeleteMethodOptions.ifMatch = options.ifMatch;
    }
    if (options.ifNoneMatch) {
      batchOptions.poolDeleteMethodOptions.ifNoneMatch = options.ifNoneMatch;
    }
    if (options.ifModifiedSince) {
      batchOptions.poolDeleteMethodOptions.ifModifiedSince = options.ifModifiedSince;
    }
    if (options.ifUnmodifiedSince) {
      batchOptions.poolDeleteMethodOptions.ifUnmodifiedSince = options.ifUnmodifiedSince;
    }

    if (!options.quiet) {
      if (!interaction.confirm(util.format($('Do you want to delete pool %s? [y/n] '), poolId), _)) {
        return;
      }
    }
    
    startProgress(tips);

    try {
      client.pool.deleteMethod(poolId, batchOptions, _);
    } catch (err) {
      if (batchUtil.isNotFoundException(err)) {
        throw new Error(util.format($('Pool %s doesn\'t exist'), poolId));
      } else {
        if (err.message) {
          if (typeof err.message === 'object') {
            err.message = err.message.value;
          }
        }

        throw err;
      }
    } finally {
      endProgress();
    }

    logger.info(util.format($('Pool %s has been deleted successfully'), poolId));
  }

  /**
   * Update/Patch the specified batch pool
   * @param {string} [poolId] pool Id
   * @param {string} [jsonFile] file name of pool update json object
   * @param {object} options command line options
   * @param {callback} _ callback function
   */
  function updatePool(poolId, jsonFile, options, _) {
    if (!poolId) {
      poolId = options.id;
    }
    poolId = interaction.promptIfNotGiven($('Pool id: '), poolId, _);
    if (!jsonFile) {
      jsonFile = options.jsonFile;
    }
    jsonFile = interaction.promptIfNotGiven($('JSON file name: '), jsonFile, _);

    var objJson = fs.readFileSync(jsonFile).toString();
    var client = batchUtil.createBatchServiceClient(options);

    var parsedResponse = JSON.parse(objJson);
    var updatePoolParam = JSON.parse(objJson);
    var tips;
    var resultMapper;
    var batchOptions = {};

    if (options.replace) {
      if (parsedResponse !== null && parsedResponse !== undefined) {
        resultMapper = new client.models['PoolUpdatePropertiesParameter']().mapper();
        updatePoolParam = client.deserialize(resultMapper, parsedResponse, 'result');
      }

      tips = util.format($('Updating pool %s'), poolId);

      batchOptions.poolUpdatePropertiesOptions = batchUtil.getBatchOperationDefaultOption();

      if (options.ifMatch) {
        batchOptions.poolUpdatePropertiesOptions.ifMatch = options.ifMatch;
      }
      if (options.ifNoneMatch) {
        batchOptions.poolUpdatePropertiesOptions.ifNoneMatch = options.ifNoneMatch;
      }
      if (options.ifModifiedSince) {
        batchOptions.poolUpdatePropertiesOptions.ifModifiedSince = options.ifModifiedSince;
      }
      if (options.ifUnmodifiedSince) {
        batchOptions.poolUpdatePropertiesOptions.ifUnmodifiedSince = options.ifUnmodifiedSince;
      }

      startProgress(tips);

      try {
        client.pool.updateProperties(poolId, updatePoolParam, batchOptions, _);
      } catch (err) {
        if (batchUtil.isNotFoundException(err)) {
          throw new Error(util.format($('Pool %s doesn\'t exist'), poolId));
        } else {
          if (err.message) {
            if (typeof err.message === 'object') {
              err.message = err.message.value;
            }
          }

          throw err;
        }
      } finally {
        endProgress();
      }
    } else {
      if (parsedResponse !== null && parsedResponse !== undefined) {
        resultMapper = new client.models['PoolPatchParameter']().mapper();
        updatePoolParam = client.deserialize(resultMapper, parsedResponse, 'result');
      }

      tips = util.format($('Patching pool %s'), poolId);
      batchOptions.poolPatchOptions = batchUtil.getBatchOperationDefaultOption();

      if (options.ifMatch) {
        batchOptions.poolPatchOptions.ifMatch = options.ifMatch;
      }
      if (options.ifNoneMatch) {
        batchOptions.poolPatchOptions.ifNoneMatch = options.ifNoneMatch;
      }
      if (options.ifModifiedSince) {
        batchOptions.poolPatchOptions.ifModifiedSince = options.ifModifiedSince;
      }
      if (options.ifUnmodifiedSince) {
        batchOptions.poolPatchOptions.ifUnmodifiedSince = options.ifUnmodifiedSince;
      }

      startProgress(tips);

      try {
        client.pool.patch(poolId, updatePoolParam, batchOptions, _);
      } catch (err) {
        if (batchUtil.isNotFoundException(err)) {
          throw new Error(util.format($('Pool %s doesn\'t exist'), poolId));
        } else {
          if (err.message) {
            if (typeof err.message === 'object') {
              err.message = err.message.value;
            }
          }

          throw err;
        }
      } finally {
        endProgress();
      }
    }

    logger.verbose(util.format($('Pool %s has been updated/patched successfully'), poolId));
    showPool(poolId, options, _);
  }

  /**
   * Disable autoscale for the specified batch pool
   * @param {string} [poolId] pool Id
   * @param {object} options command line options
   * @param {callback} _ callback function
   */
  function disablePoolAutoscale(poolId, options, _) {
   var client = batchUtil.createBatchServiceClient(options);
   if (!poolId) {
     poolId = options.id;
   }
   poolId = interaction.promptIfNotGiven($('Pool id: '), poolId, _);
   var tips = util.format($('Disabling autoscale on pool %s'), poolId);
   var batchOptions = {};
   batchOptions.poolDisableAutoScaleOptions = batchUtil.getBatchOperationDefaultOption();
  
   startProgress(tips);
  
   try {
     client.pool.disableAutoScale(poolId, batchOptions, _);
   } catch (err) {
     if (batchUtil.isNotFoundException(err)) {
       throw new Error(util.format($('Pool %s doesn\'t exist'), poolId));
     } else {
       if (err.message) {
         if (typeof err.message === 'object') {
           err.message = err.message.value;
         }
       }
  
       throw err;
     }
   } finally {
     endProgress();
   }
  
   logger.info(util.format($('Autoscale has been successfully disabled on pool %s'), poolId));
  }

  /**
   * Enable autoscale for the specified batch pool
   * @param {string} [poolId] pool Id
   * @param {object} options command line options
   * @param {callback} _ callback function
   */
  function enablePoolAutoscale(poolId, options, _) {
   var client = batchUtil.createBatchServiceClient(options);
   if (!poolId) {
     poolId = options.id;
   }
   poolId = interaction.promptIfNotGiven($('Pool id: '), poolId, _);
   var tips = util.format($('Enabling autoscale on pool %s'), poolId);
   var batchOptions = {};
   batchOptions.poolEnableAutoScaleOptions = batchUtil.getBatchOperationDefaultOption();
  
   var param = {};
   if (options.autoscaleFormula) {
     param.autoScaleFormula = options.autoscaleFormula;
   }
   if (options.autoscaleEvaluationInterval) {
     param.autoScaleEvaluationInterval = moment.duration(options.autoscaleEvaluationInterval);
   }
  
   startProgress(tips);
  
   try {
     client.pool.enableAutoScale(poolId, param, batchOptions, _);
   } catch (err) {
     if (batchUtil.isNotFoundException(err)) {
       throw new Error(util.format($('Pool %s doesn\'t exist'), poolId));
     } else {
       if (err.message) {
         if (typeof err.message === 'object') {
           err.message = err.message.value;
         }
       }
  
       throw err;
     }
   } finally {
     endProgress();
   }
  
   logger.info(util.format($('Autoscale has been successfully enabled for Pool %s'), poolId));
  }

  /**
   * Evaluate autoscale at the specified batch pool
   * @param {string} [poolId] pool Id
   * @param {object} options command line options
   * @param {callback} _ callback function
   */
  function evaluatePoolAutoscale(poolId, autoscaleFormula, options, _) {
   var client = batchUtil.createBatchServiceClient(options);
   if (!poolId) {
     poolId = options.id;
   }
   poolId = interaction.promptIfNotGiven($('Pool id: '), poolId, _);
   if (!autoscaleFormula) {
     autoscaleFormula = options.autoscaleFormula;
   }
   autoscaleFormula = interaction.promptIfNotGiven($('AutoScale formula: '), autoscaleFormula, _);
   var tips = util.format($('Evaluating autoscale on pool %s'), poolId);
   var batchOptions = {};
   batchOptions.poolEvaluateAutoScaleOptions = batchUtil.getBatchOperationDefaultOption();
  
   startProgress(tips);
  
   var run;
   try {
     run = client.pool.evaluateAutoScale(poolId, autoscaleFormula, batchOptions, _);
   } catch (err) {
     if (batchUtil.isNotFoundException(err)) {
       throw new Error(util.format($('Pool %s doesn\'t exist'), poolId));
     } else {
       if (err.message) {
         if (typeof err.message === 'object') {
           err.message = err.message.value;
         }
       }
  
       throw err;
     }
   } finally {
     endProgress();
   }
  
   batchShowUtil.showAutoScaleRun(run, cli.output);
  }

  /**
   * Resize/stop resize the specified batch pool
   * @param {string} [poolId] pool Id
   * @param {object} options command line options
   * @param {callback} _ callback function
   */
  function resizePool(poolId, targetDedicated, options, _) {
   var client = batchUtil.createBatchServiceClient(options);
   if (!poolId) {
     poolId = options.id;
   }
   poolId = interaction.promptIfNotGiven($('Pool id: '), poolId, _);
  
   var tips;
   var batchOptions = {};
  
   if (options.abort) {
     tips = util.format($('Stopping pool %s from resizing'), poolId);
     batchOptions.poolStopResizeOptions = batchUtil.getBatchOperationDefaultOption();
  
     startProgress(tips);
  
     try {
       client.pool.stopResize(poolId, batchOptions, _);
     } catch (err) {
       if (batchUtil.isNotFoundException(err)) {
         throw new Error(util.format($('Pool %s doesn\'t exist'), poolId));
       } else {
         if (err.message) {
           if (typeof err.message === 'object') {
             err.message = err.message.value;
           }
         }
  
         throw err;
       }
     } finally {
       endProgress();
     }
  
     logger.info(util.format($('The resizing of pool %s has been stopped successfully'), poolId));
   } else {
     if (!targetDedicated) {
       targetDedicated = options.targetDedicated;
     }
     targetDedicated = interaction.promptIfNotGiven($('Target Dedicated VM Count: '), targetDedicated, _);
     var param = {};
     param.targetDedicated = Number(targetDedicated);
     if (options.resizeTimeout) {
       param.resizeTimeout = moment.duration(options.resizeTimeout);
     }
     if (options.deallocateOption) {
       param.nodeDeallocationOption = options.deallocateOption;
     }
  
     tips = util.format($('Resizing pool %s'), poolId);
     batchOptions.poolResizeOptions = batchUtil.getBatchOperationDefaultOption();
     if (options.ifMatch) {
       batchOptions.poolDeleteMethodOptions.ifMatch = options.ifMatch;
     }
     if (options.ifNoneMatch) {
       batchOptions.poolDeleteMethodOptions.ifNoneMatch = options.ifNoneMatch;
     }
     if (options.ifModifiedSince) {
       batchOptions.poolDeleteMethodOptions.ifModifiedSince = options.ifModifiedSince;
     }
     if (options.ifUnmodifiedSince) {
       batchOptions.poolDeleteMethodOptions.ifUnmodifiedSince = options.ifUnmodifiedSince;
     }
  
     startProgress(tips);
  
     try {
       client.pool.resize(poolId, param, batchOptions, _);
     } catch (err) {
       if (batchUtil.isNotFoundException(err)) {
         throw new Error(util.format($('Pool %s doesn\'t exist'), poolId));
       } else {
         if (err.message) {
           if (typeof err.message === 'object') {
             err.message = err.message.value;
           }
         }
  
         throw err;
       }
     } finally {
       endProgress();
     }
  
     logger.info(util.format($('Pool %s has been resized successfully'), poolId));
   }
  }

  /** Lists the node agent SKUs supported by the Azure Batch service
   * @param {object} options command line options
   * @param {callback} _ callback function
   */
  function listNodeAgentSkus(options, _) {
    var client = batchUtil.createBatchServiceClient(options);
    var tips = $('Listing Batch node agent SKUs');
    var batchOptions = {};
    batchOptions.accountListNodeAgentSkusOptions = batchUtil.getBatchOperationDefaultOption();

    if (options.filterClause) {
      batchOptions.accountListNodeAgentSkusOptions.filter = options.filterClause;
    }

    var skus = [];
    startProgress(tips);

    try {
      var result = client.account.listNodeAgentSkus(batchOptions, _);
      result.forEach(function (sku) {
        skus.push(sku);
      });
      var nextLink = result.odatanextLink;

      while (nextLink) {
        batchOptions.accountListNodeAgentSkusNextOptions = batchUtil.getBatchOperationDefaultOption();
        result = client.account.listNodeAgentSkusNext(nextLink, batchOptions, _);
        result.forEach(function (sku) {
          skus.push(sku);
        });
        nextLink = result.odatanextLink;
      }
    } catch (err) {
      if (err.message) {
        if (typeof err.message === 'object') {
          err.message = err.message.value;
        }
      }
      
      throw err;
    } finally {
      endProgress();
    }

    cli.interaction.formatOutput(skus, function (outputData) {
      if (outputData.length === 0) {
        logger.info($('No SKUs found'));
      } else {
        logger.table(outputData, function(row, item) {
          row.cell($('Id'), item.id);
          row.cell($('OS Type'), item.osType);
        });
      }
    });
  }

  /** Lists the node agent SKUs supported by the Azure Batch service
   * @param {object} options command line options
   * @param {callback} _ callback function
   */
  function listNodeAgentSkus(options, _) {
    var client = batchUtil.createBatchServiceClient(options);
    var tips = $('Listing Batch node agent SKUs');
    var batchOptions = {};
    batchOptions.accountListNodeAgentSkusOptions = batchUtil.getBatchOperationDefaultOption();

    if (options.filterClause) {
      batchOptions.accountListNodeAgentSkusOptions.filter = options.filterClause;
    }

    var skus = [];
    startProgress(tips);

    try {
      var result = client.account.listNodeAgentSkus(batchOptions, _);
      result.forEach(function (sku) {
        skus.push(sku);
      });
      var nextLink = result.odatanextLink;

      while (nextLink) {
        batchOptions.accountListNodeAgentSkusNextOptions = batchUtil.getBatchOperationDefaultOption();
        result = client.account.listNodeAgentSkusNext(nextLink, batchOptions, _);
        result.forEach(function (sku) {
          skus.push(sku);
        });
        nextLink = result.odatanextLink;
      }
    } catch (err) {
      if (err.message) {
        if (typeof err.message === 'object') {
          err.message = err.message.value;
        }
      }
      
      throw err;
    } finally {
      endProgress();
    }

    cli.interaction.formatOutput(skus, function (outputData) {
      if (outputData.length === 0) {
        logger.info($('No SKUs found'));
      } else {
        logger.table(outputData, function(row, item) {
          row.cell($('Id'), item.id);
          row.cell($('OS Type'), item.osType);
        });
      }
    });
  }

  /**
   * Remove nodes from the specified batch pool
   * @param {string} [poolId] pool Id
   * @param {list} [nodeList] nodes List
   * @param {object} options command line options
   * @param {callback} _ callback function
   */
  function removePoolNodes(poolId, nodeList, options, _) {
    var client = batchUtil.createBatchServiceClient(options);
    if (!poolId) {
      poolId = options.id;
    }
    poolId = interaction.promptIfNotGiven($('Pool id: '), poolId, _);
    if (!nodeList) {
      nodeList = options.nodeList;
    }
    nodeList = interaction.promptIfNotGiven($('Nodes list: '), nodeList, _);

    var tips = util.format($('Removing nodes from pool %s'), poolId);
    var batchOptions = {};
    batchOptions.poolRemoveNodesOptions = batchUtil.getBatchOperationDefaultOption();

    var param = {};
    param.nodeList = nodeList.split(',');
    if (options.resizeTimeout) {
      param.resizeTimeout = options.resizeTimeout;
    }
    if (options.deallocateOption) {
      param.nodeDeallocationOption = options.deallocateOption;
    }
    var resultMapper = new client.models['NodeRemoveParameter']().mapper();
    param = client.deserialize(resultMapper, param, 'result');
    
    if (!options.quiet) {
      if (!interaction.confirm(util.format($('Do you want to remove nodes from pool %s? [y/n] '), poolId), _)) {
        return;
      }
    }

    startProgress(tips);

    try {
      client.pool.removeNodes(poolId, param, batchOptions, _);
    } catch (err) {
      if (batchUtil.isNotFoundException(err)) {
        throw new Error(util.format($('Pool %s doesn\'t exist'), poolId));
      } else {
        if (err.message) {
          if (typeof err.message === 'object') {
            err.message = err.message.value;
          }
        }

        throw err;
      }
    } finally {
      endProgress();
    }

    logger.info(util.format($('Nodes have been removed from pool %s successfully'), poolId));
  }

};<|MERGE_RESOLUTION|>--- conflicted
+++ resolved
@@ -108,50 +108,12 @@
     .appendBatchAccountOption()
     .execute(updatePool);
 
-<<<<<<< HEAD
-  pool.command('list-node-agent-skus')
-=======
   nodeAgentSkus.command('list')
->>>>>>> c486b2d0
     .description($('Lists the node agent SKUs supported by the Azure Batch service'))
     .appendODataFilterOption(false, true, false)
     .appendBatchAccountOption()
     .execute(listNodeAgentSkus);
 
-<<<<<<< HEAD
-  //pool.command('disable-autoscale [pool-id]')
-  //  .description($('Disable autoscale at the Batch pool'))
-  //  .option('-i, --id <pool-id>', $('the Batch pool id'))
-  //  .appendBatchAccountOption()
-  //  .execute(disablePoolAutoscale);
-  //
-  //pool.command('enable-autoscale [pool-id] [autoscale-formula] [autoscale-evaluation-interval]')
-  //  .description($('Enable autoscale at the Batch pool'))
-  //  .option('-i, --id <pool-id>', $('the Batch pool id'))
-  //  .option('--autoscale-formula <autoscale-formula>', $('the autoscale formula'))
-  //  .option('--autoscale-evaluation-interval <autoscale-evaluation-interval>', $('the time interval for the desired autoscale evaluation period'))
-  //  .appendCommonHeaderFilterOption(true, true)
-  //  .appendBatchAccountOption()
-  //  .execute(enablePoolAutoscale);
-  //
-  //pool.command('evaluate-autoscale [pool-id] [autoscale-formula]')
-  //  .description($('Evaluate autoscale at the Batch pool'))
-  //  .option('-i, --id <pool-id>', $('the Batch pool id'))
-  //  .option('-f, --autoscale-formula <autoscale-formula>', $('the autoscale formula'))
-  //  .appendBatchAccountOption()
-  //  .execute(evaluatePoolAutoscale);
-  //
-  //pool.command('resize [pool-id] [target-dedicated] [resize-timeout] [deallocate-option]')
-  //  .description($('Resize (or stop resizing) the Batch pool'))
-  //  .option('-i, --id <pool-id>', $('the Batch pool id'))
-  //  .option('--abort', $('stop resizing'))
-  //  .option('--target-dedicated <target-dedicated>', $('the dedicated VM count to resize'))
-  //  .option('--resize-timeout <resize-timeout>', $('the timeout for allocation of compute nodes to the pool or removal of compute nodes from the pool'))
-  //  .option('--deallocate-option <deallocate-option>', $('sets when nodes may be removed from the pool, if the pool size is decreasing'))
-  //  .appendCommonHeaderFilterOption(true, true)
-  //  .appendBatchAccountOption()
-  //  .execute(resizePool);
-=======
   autoscale.command('disable [pool-id]')
    .description($('Disable autoscale at the Batch pool'))
    .option('-i, --id <pool-id>', $('the Batch pool id'))
@@ -184,7 +146,6 @@
    .appendCommonHeaderFilterOption(true, true)
    .appendBatchAccountOption()
    .execute(resizePool);
->>>>>>> c486b2d0
 
   var node = batch.category('node')
     .description($('Commands to manage your Batch compute nodes'));
@@ -929,62 +890,6 @@
     });
   }
 
-  /** Lists the node agent SKUs supported by the Azure Batch service
-   * @param {object} options command line options
-   * @param {callback} _ callback function
-   */
-  function listNodeAgentSkus(options, _) {
-    var client = batchUtil.createBatchServiceClient(options);
-    var tips = $('Listing Batch node agent SKUs');
-    var batchOptions = {};
-    batchOptions.accountListNodeAgentSkusOptions = batchUtil.getBatchOperationDefaultOption();
-
-    if (options.filterClause) {
-      batchOptions.accountListNodeAgentSkusOptions.filter = options.filterClause;
-    }
-
-    var skus = [];
-    startProgress(tips);
-
-    try {
-      var result = client.account.listNodeAgentSkus(batchOptions, _);
-      result.forEach(function (sku) {
-        skus.push(sku);
-      });
-      var nextLink = result.odatanextLink;
-
-      while (nextLink) {
-        batchOptions.accountListNodeAgentSkusNextOptions = batchUtil.getBatchOperationDefaultOption();
-        result = client.account.listNodeAgentSkusNext(nextLink, batchOptions, _);
-        result.forEach(function (sku) {
-          skus.push(sku);
-        });
-        nextLink = result.odatanextLink;
-      }
-    } catch (err) {
-      if (err.message) {
-        if (typeof err.message === 'object') {
-          err.message = err.message.value;
-        }
-      }
-      
-      throw err;
-    } finally {
-      endProgress();
-    }
-
-    cli.interaction.formatOutput(skus, function (outputData) {
-      if (outputData.length === 0) {
-        logger.info($('No SKUs found'));
-      } else {
-        logger.table(outputData, function(row, item) {
-          row.cell($('Id'), item.id);
-          row.cell($('OS Type'), item.osType);
-        });
-      }
-    });
-  }
-
   /**
    * Remove nodes from the specified batch pool
    * @param {string} [poolId] pool Id
