var __ = require('underscore');

var profile = require('../../../util/profile');

// TODO: replace this once we have arm 'azure-sdk-for-node' publicly available.
var NetWorkResourceProviderClient = require('./../armsdk/networkResourceProviderClient');
var SubnetCRUD = require('./subnetCRUD');
var LoadBalancerCRUD = require('./loadbalancerCRUD');
var PublicipCRUD = require('./publicipCRUD');
var VnetCRUD = require('./vnetCRUD');
<<<<<<< HEAD
var AddressSpace = require('./addressSpace');
=======
var NicCRUD = require('./nicCRUD');
>>>>>>> deaae46b

function NetworkClient(cli, subscription) {
  this.cli = cli;
  this.subscription = subscription;
  // TODO: This baseUri will be removed once we have arm 'azure-sdk-for-node' publicly available.
  this.azureServiceBaseUri = 'https://management.azure.com/';
}

__.extend(NetworkClient.prototype, {
  createVNet: function(resourceGroupName, vNetName, location, options, _) {
    var networkResourceProviderClient = this._getNetworkProviderClient(this.subscription);

    var vNetCRUD = new VnetCRUD(this.cli, networkResourceProviderClient);
    vNetCRUD.create(resourceGroupName, vNetName, location, options, _);
  },

  exportVNet: function(resourceGroupName, vNetName, filePath, _) {
    var networkResourceProviderClient = this._getNetworkProviderClient(this.subscription);

    var vNetCRUD = new VnetCRUD(this.cli, networkResourceProviderClient);
    vNetCRUD.export(resourceGroupName, vNetName, filePath, _);
  },

  importVNet: function(resourceGroupName, vNetName, filePath, _) {
    var networkResourceProviderClient = this._getNetworkProviderClient(this.subscription);

    var vNetCRUD = new VnetCRUD(this.cli, networkResourceProviderClient);
    vNetCRUD.import(resourceGroupName, vNetName, filePath, _);
  },

  deleteVNet: function(resourceGroupName, vnetName, options, _) {
    var networkResourceProviderClient = this._getNetworkProviderClient(this.subscription);

    var vNetCRUD = new VnetCRUD(this.cli, networkResourceProviderClient);
    vNetCRUD.delete(resourceGroupName, vnetName, options, _);
  },

  listVNet: function(resourceGroupName, options, _) {
    var networkResourceProviderClient = this._getNetworkProviderClient(this.subscription);
    var vNetCRUD = new VnetCRUD(this.cli, networkResourceProviderClient);
      vNetCRUD.list(resourceGroupName, _);
  },

  showVNet: function(resourceGroupName, vnetName, options, _) {
    var networkResourceProviderClient = this._getNetworkProviderClient(this.subscription);

    var vNetCRUD = new VnetCRUD(this.cli, networkResourceProviderClient);
      vNetCRUD.show(resourceGroupName, vnetName, _);
  },

<<<<<<< HEAD
  addAddressPrefix: function(resourceGroupName, vNetName, ipAddress, options, _) {
    var networkResourceProviderClient = this._getNetworkProviderClient(this.subscription);
    var addressSpace = new AddressSpace(this.cli, networkResourceProviderClient);
    addressSpace.add(resourceGroupName, vNetName, ipAddress, options, _);
  },

  deleteAddressPrefix: function(resourceGroupName, vNetName, ipAddress, options, _) {
    var networkResourceProviderClient = this._getNetworkProviderClient(this.subscription);
    var addressSpace = new AddressSpace(this.cli, networkResourceProviderClient);
    addressSpace.delete(resourceGroupName, vNetName, ipAddress, options, _);
  },

  listAddressPrefix: function(resourceGroupName, vNetName, ipAddress, options, _) {
    var networkResourceProviderClient = this._getNetworkProviderClient(this.subscription);
    var addressSpace = new AddressSpace(this.cli, networkResourceProviderClient);
    addressSpace.list(resourceGroupName, vNetName, options, _);
=======
  listSubnets: function (resourceGroupName, name, options, _) {
    var subscription = profile.current.getSubscription(this.subscription);
    var networkResourceProviderClient = this._getSubscriptionNetworkClient(subscription);
    var params = {};
    params.name = name;

    var subnetCRUD = new SubnetCRUD(this.cli, networkResourceProviderClient);
    subnetCRUD.list(resourceGroupName, params, _);
  },

  showSubnet: function (resourceGroupName, name, subnetName, options, _) {
    var subscription = profile.current.getSubscription(this.subscription);
    var networkResourceProviderClient = this._getSubscriptionNetworkClient(subscription);
    var params = {};
    params.name = name;
    params.subnetName = subnetName;

    var subnetCRUD = new SubnetCRUD(this.cli, networkResourceProviderClient);
    subnetCRUD.show(resourceGroupName, params, _);
  },

  listLoadBalancers: function (resourceGroupName, options, _) {
    var subscription = profile.current.getSubscription(this.subscription);
    var networkResourceProviderClient = this._getSubscriptionNetworkClient(subscription);
    var params = {};

    var loadbalancerCRUD = new LoadBalancerCRUD(this.cli, networkResourceProviderClient);
    loadbalancerCRUD.list(resourceGroupName, params, _);
  },

  showLoadBalancer: function (resourceGroupName, name, options, _) {
    var subscription = profile.current.getSubscription(this.subscription);
    var networkResourceProviderClient = this._getSubscriptionNetworkClient(subscription);
    var params = {};
    params.name = name;

    var loadbalancerCRUD = new LoadBalancerCRUD(this.cli, networkResourceProviderClient);
    loadbalancerCRUD.show(resourceGroupName, params, _);
  },

  deleteLoadBalancer: function (resourceGroupName, name, options, _) {
    var subscription = profile.current.getSubscription(this.subscription);
    var networkResourceProviderClient = this._getSubscriptionNetworkClient(subscription);
    var params = {};
    params.name = name;
    params.quiet = options.quiet;

    var loadbalancerCRUD = new LoadBalancerCRUD(this.cli, networkResourceProviderClient);
    loadbalancerCRUD.delete(resourceGroupName, params, _);
  },

  exportLoadBalancer: function (resourceGroupName, name, options, _) {
    var subscription = profile.current.getSubscription(this.subscription);
    var networkResourceProviderClient = this._getSubscriptionNetworkClient(subscription);
    var params = {};
    params.name = name;
    params.filepath = options.filepath;

    var loadbalancerCRUD = new LoadBalancerCRUD(this.cli, networkResourceProviderClient);
    loadbalancerCRUD.export(resourceGroupName, params, _);
  },

  importLoadBalancer: function (resourceGroupName, name, options, _) {
    var subscription = profile.current.getSubscription(this.subscription);
    var networkResourceProviderClient = this._getSubscriptionNetworkClient(subscription);
    var params = {};
    params.name = name;
    params.filepath = options.filepath;

    var loadbalancerCRUD = new LoadBalancerCRUD(this.cli, networkResourceProviderClient);
    loadbalancerCRUD.import(resourceGroupName, params, _);
>>>>>>> deaae46b
  },

  createPublicIP: function(resourceGroupName, name, options, _) {
    var networkResourceProviderClient = this._getNetworkProviderClient(this.subscription);
    var params = {};
    params.name = name;
    params.domainName = options.domainName;
    params.location = options.location;
    params.idletimeout = options.idletimeout;
    params.allocationMethod = options.allocationMethod;

    var publicipCRUD = new PublicipCRUD(this.cli, networkResourceProviderClient);
    publicipCRUD.create(resourceGroupName, params, _);
  },

  showPublicIP: function(resourceGroupName, name, options, _) {
    var networkResourceProviderClient = this._getNetworkProviderClient(this.subscription);
    var params = {};
    params.name = name;

    var publicipCRUD = new PublicipCRUD(this.cli, networkResourceProviderClient);
    publicipCRUD.show(resourceGroupName, params, _);
  },

  deletePublicIP: function(resourceGroupName, name, options, _) {
    var networkResourceProviderClient = this._getNetworkProviderClient(this.subscription);
    var params = {};
    params.name = name;
    params.quiet = options.quiet;

    var publicipCRUD = new PublicipCRUD(this.cli, networkResourceProviderClient);
    publicipCRUD.delete(resourceGroupName, params, _);
  },

  listPublicIPs: function(resourceGroupName, options, _) {
    var networkResourceProviderClient = this._getNetworkProviderClient(this.subscription);
    var params = {};

    var publicipCRUD = new PublicipCRUD(this.cli, networkResourceProviderClient);
    publicipCRUD.list(resourceGroupName, params, _);
  },

  listNICs: function (resourceGroupName, options, _) {
    var subscription = profile.current.getSubscription(this.subscription);
    var networkResourceProviderClient = this._getSubscriptionNetworkClient(subscription);
    var params = {};

    var nicCRUD = new NicCRUD(this.cli, networkResourceProviderClient);
    nicCRUD.list(resourceGroupName, params, _);
  },

  showNIC: function (resourceGroupName, name, options, _) {
    var subscription = profile.current.getSubscription(this.subscription);
    var networkResourceProviderClient = this._getSubscriptionNetworkClient(subscription);
    var params = {};
    params.name = name;

    var nicCRUD = new NicCRUD(this.cli, networkResourceProviderClient);
    nicCRUD.show(resourceGroupName, params, _);
  },

  deleteNIC: function (resourceGroupName, name, options, _) {
    var subscription = profile.current.getSubscription(this.subscription);
    var networkResourceProviderClient = this._getSubscriptionNetworkClient(subscription);
    var params = {};
    params.name = name;
    params.quiet = options.quiet;

    var nicCRUD = new NicCRUD(this.cli, networkResourceProviderClient);
    nicCRUD.delete(resourceGroupName, params, _);
  },

  _getSubscriptionNetworkClient: function (subscription) {
    return subscription.createClient(this._createNetworkResourceProviderClient, this.azureServiceBaseUri);
  },

  _getNetworkProviderClient: function(subName){
    var subscriptionName = subName;
    var subscription = profile.current.getSubscription(subscriptionName);
    var networkResourceProviderClient = this._getSubscriptionNetworkClient(subscription);
    return networkResourceProviderClient;
  },

  _createNetworkResourceProviderClient: function (credentails, baseUri) {
    return new NetWorkResourceProviderClient.NetworkResourceProviderClient(credentails, baseUri);
  }
});

module.exports = NetworkClient;<|MERGE_RESOLUTION|>--- conflicted
+++ resolved
@@ -3,16 +3,14 @@
 var profile = require('../../../util/profile');
 
 // TODO: replace this once we have arm 'azure-sdk-for-node' publicly available.
+var VnetCRUD = require('./vnetCRUD');
+var VNetAddressSpace = require('./vnetAddressSpace');
+var SubnetCRUD = require('./subnetCRUD');
+var PublicipCRUD = require('./publicipCRUD');
+var LoadBalancerCRUD = require('./loadbalancerCRUD');
+var NicCRUD = require('./nicCRUD');
+
 var NetWorkResourceProviderClient = require('./../armsdk/networkResourceProviderClient');
-var SubnetCRUD = require('./subnetCRUD');
-var LoadBalancerCRUD = require('./loadbalancerCRUD');
-var PublicipCRUD = require('./publicipCRUD');
-var VnetCRUD = require('./vnetCRUD');
-<<<<<<< HEAD
-var AddressSpace = require('./addressSpace');
-=======
-var NicCRUD = require('./nicCRUD');
->>>>>>> deaae46b
 
 function NetworkClient(cli, subscription) {
   this.cli = cli;
@@ -63,24 +61,23 @@
       vNetCRUD.show(resourceGroupName, vnetName, _);
   },
 
-<<<<<<< HEAD
   addAddressPrefix: function(resourceGroupName, vNetName, ipAddress, options, _) {
     var networkResourceProviderClient = this._getNetworkProviderClient(this.subscription);
-    var addressSpace = new AddressSpace(this.cli, networkResourceProviderClient);
+    var addressSpace = new VNetAddressSpace(this.cli, networkResourceProviderClient);
     addressSpace.add(resourceGroupName, vNetName, ipAddress, options, _);
   },
 
   deleteAddressPrefix: function(resourceGroupName, vNetName, ipAddress, options, _) {
     var networkResourceProviderClient = this._getNetworkProviderClient(this.subscription);
-    var addressSpace = new AddressSpace(this.cli, networkResourceProviderClient);
+    var addressSpace = new VNetAddressSpace(this.cli, networkResourceProviderClient);
     addressSpace.delete(resourceGroupName, vNetName, ipAddress, options, _);
   },
 
   listAddressPrefix: function(resourceGroupName, vNetName, ipAddress, options, _) {
     var networkResourceProviderClient = this._getNetworkProviderClient(this.subscription);
-    var addressSpace = new AddressSpace(this.cli, networkResourceProviderClient);
+    var addressSpace = new VNetAddressSpace(this.cli, networkResourceProviderClient);
     addressSpace.list(resourceGroupName, vNetName, options, _);
-=======
+
   listSubnets: function (resourceGroupName, name, options, _) {
     var subscription = profile.current.getSubscription(this.subscription);
     var networkResourceProviderClient = this._getSubscriptionNetworkClient(subscription);
@@ -100,59 +97,6 @@
 
     var subnetCRUD = new SubnetCRUD(this.cli, networkResourceProviderClient);
     subnetCRUD.show(resourceGroupName, params, _);
-  },
-
-  listLoadBalancers: function (resourceGroupName, options, _) {
-    var subscription = profile.current.getSubscription(this.subscription);
-    var networkResourceProviderClient = this._getSubscriptionNetworkClient(subscription);
-    var params = {};
-
-    var loadbalancerCRUD = new LoadBalancerCRUD(this.cli, networkResourceProviderClient);
-    loadbalancerCRUD.list(resourceGroupName, params, _);
-  },
-
-  showLoadBalancer: function (resourceGroupName, name, options, _) {
-    var subscription = profile.current.getSubscription(this.subscription);
-    var networkResourceProviderClient = this._getSubscriptionNetworkClient(subscription);
-    var params = {};
-    params.name = name;
-
-    var loadbalancerCRUD = new LoadBalancerCRUD(this.cli, networkResourceProviderClient);
-    loadbalancerCRUD.show(resourceGroupName, params, _);
-  },
-
-  deleteLoadBalancer: function (resourceGroupName, name, options, _) {
-    var subscription = profile.current.getSubscription(this.subscription);
-    var networkResourceProviderClient = this._getSubscriptionNetworkClient(subscription);
-    var params = {};
-    params.name = name;
-    params.quiet = options.quiet;
-
-    var loadbalancerCRUD = new LoadBalancerCRUD(this.cli, networkResourceProviderClient);
-    loadbalancerCRUD.delete(resourceGroupName, params, _);
-  },
-
-  exportLoadBalancer: function (resourceGroupName, name, options, _) {
-    var subscription = profile.current.getSubscription(this.subscription);
-    var networkResourceProviderClient = this._getSubscriptionNetworkClient(subscription);
-    var params = {};
-    params.name = name;
-    params.filepath = options.filepath;
-
-    var loadbalancerCRUD = new LoadBalancerCRUD(this.cli, networkResourceProviderClient);
-    loadbalancerCRUD.export(resourceGroupName, params, _);
-  },
-
-  importLoadBalancer: function (resourceGroupName, name, options, _) {
-    var subscription = profile.current.getSubscription(this.subscription);
-    var networkResourceProviderClient = this._getSubscriptionNetworkClient(subscription);
-    var params = {};
-    params.name = name;
-    params.filepath = options.filepath;
-
-    var loadbalancerCRUD = new LoadBalancerCRUD(this.cli, networkResourceProviderClient);
-    loadbalancerCRUD.import(resourceGroupName, params, _);
->>>>>>> deaae46b
   },
 
   createPublicIP: function(resourceGroupName, name, options, _) {
@@ -195,6 +139,58 @@
     publicipCRUD.list(resourceGroupName, params, _);
   },
 
+  listLoadBalancers: function (resourceGroupName, options, _) {
+    var subscription = profile.current.getSubscription(this.subscription);
+    var networkResourceProviderClient = this._getSubscriptionNetworkClient(subscription);
+    var params = {};
+
+    var loadbalancerCRUD = new LoadBalancerCRUD(this.cli, networkResourceProviderClient);
+    loadbalancerCRUD.list(resourceGroupName, params, _);
+  },
+
+  showLoadBalancer: function (resourceGroupName, name, options, _) {
+    var subscription = profile.current.getSubscription(this.subscription);
+    var networkResourceProviderClient = this._getSubscriptionNetworkClient(subscription);
+    var params = {};
+    params.name = name;
+
+    var loadbalancerCRUD = new LoadBalancerCRUD(this.cli, networkResourceProviderClient);
+    loadbalancerCRUD.show(resourceGroupName, params, _);
+  },
+
+  deleteLoadBalancer: function (resourceGroupName, name, options, _) {
+    var subscription = profile.current.getSubscription(this.subscription);
+    var networkResourceProviderClient = this._getSubscriptionNetworkClient(subscription);
+    var params = {};
+    params.name = name;
+    params.quiet = options.quiet;
+
+    var loadbalancerCRUD = new LoadBalancerCRUD(this.cli, networkResourceProviderClient);
+    loadbalancerCRUD.delete(resourceGroupName, params, _);
+  },
+
+  exportLoadBalancer: function (resourceGroupName, name, options, _) {
+    var subscription = profile.current.getSubscription(this.subscription);
+    var networkResourceProviderClient = this._getSubscriptionNetworkClient(subscription);
+    var params = {};
+    params.name = name;
+    params.filepath = options.filepath;
+
+    var loadbalancerCRUD = new LoadBalancerCRUD(this.cli, networkResourceProviderClient);
+    loadbalancerCRUD.export(resourceGroupName, params, _);
+  },
+
+  importLoadBalancer: function (resourceGroupName, name, options, _) {
+    var subscription = profile.current.getSubscription(this.subscription);
+    var networkResourceProviderClient = this._getSubscriptionNetworkClient(subscription);
+    var params = {};
+    params.name = name;
+    params.filepath = options.filepath;
+
+    var loadbalancerCRUD = new LoadBalancerCRUD(this.cli, networkResourceProviderClient);
+    loadbalancerCRUD.import(resourceGroupName, params, _);
+  },
+
   listNICs: function (resourceGroupName, options, _) {
     var subscription = profile.current.getSubscription(this.subscription);
     var networkResourceProviderClient = this._getSubscriptionNetworkClient(subscription);
