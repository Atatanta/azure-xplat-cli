--- conflicted
+++ resolved
@@ -39,7 +39,6 @@
   "dependencies": {
     "adal-node": "0.1.13",
     "async": "0.2.7",
-<<<<<<< HEAD
     "azure-arm-apiapp": "0.1.3",
     "azure-arm-commerce": "0.1.0",
     "azure-arm-network": "0.10.4",
@@ -47,10 +46,7 @@
     "azure-arm-website": "0.10.0",
     "azure-asm-hdinsight": "0.10.1",
     "azure-asm-trafficmanager": "0.10.3",
-    "azure-common": "0.9.12",
-=======
     "azure-common": "0.9.13",
->>>>>>> 937e97bd
     "azure-extra": "0.1.7",
     "azure-gallery": "2.0.0-pre.15",
     "azure-insights": "0.7.7-pre",
