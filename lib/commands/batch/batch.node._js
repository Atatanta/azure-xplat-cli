//
// Copyright (c) Microsoft and contributors.  All rights reserved.
//
// Licensed under the Apache License, Version 2.0 (the "License");
// you may not use this file except in compliance with the License.
// You may obtain a copy of the License at
//   http://www.apache.org/licenses/LICENSE-2.0
//
// Unless required by applicable law or agreed to in writing, software
// distributed under the License is distributed on an "AS IS" BASIS,
// WITHOUT WARRANTIES OR CONDITIONS OF ANY KIND, either express or implied.
//
// See the License for the specific language governing permissions and
// limitations under the License.
//

var fs = require('fs');
var ss = require('streamline/lib/streams/streams');
var util = require('util');
var batchUtil = require('./batch.util');
var batchShowUtil = require('./batch.showUtil');
var utils = require('../../util/utils');
var startProgress = batchUtil.startProgress;
var endProgress = batchUtil.endProgress;

var $ = utils.getLocaleString;

/**
* Init batch compute node command
*/
exports.init = function(cli) {
  
  //Init batchUtil
  batchUtil.init(cli);

  /**
  * Define batch compute node command usage
  */
  var batch = cli.category('batch')
    .description($('Commands to manage your Batch objects'));

  var logger = cli.output;

  var interaction = cli.interaction;

  var node = batch.category('node')
    .description($('Commands to manage your Batch compute nodes'));

  var nodeUser = batch.category('node-user')
    .description($('Commands to manage your Batch compute node users'));
  
  var remoteLoginSettings = node.category('remote-login-settings')
    .description($('The remote login settings for a Batch compute node'));  

  nodeUser.command('create [pool-id] [node-id] [user-name]')
    .description($('Adds a user account to the specified compute node'))
    .option('--pool-id <pool-Id>', $('the id of the pool that contains the compute node'))
    .option('--node-id <node-Id>', $('the id of the machine on which you want to create a user account'))
    .option('--user-name <user-name>', $('the name of the user account to be created'))
    .option('--user-password [user-password]', $('the password of the user account'))
    .option('--ssh-public-key [ssh-public-key]', $('the ssh public key that can be used for remote login to the compute node; can only be specified for Linux nodes'))
    .option('--admin', $('whether the account should be an administrator on the compute node'))
    .option('--expiry-time [expiry-time]', $('the time at which the account should expire'))
    .appendBatchAccountOption()
    .execute(addUser);

  nodeUser.command('delete [pool-id] [node-id] [user-name]')
    .description($('Deletes a user account from the specified compute node'))
    .option('--pool-id <pool-Id>', $('the id of the pool that contains the compute node'))
    .option('--node-id <node-Id>', $('the id of the machine on which you want to delete a user account'))
    .option('--user-name <user-name>', $('the name of user account to delete'))
    .option('-q, --quiet', $('remove the specified user without confirmation'))
    .appendBatchAccountOption()
    .execute(deleteUser);

  nodeUser.command('set [pool-id] [node-id] [user-name]')
    .description($('Update the properties of a user account on the specified compute node'))
    .option('--pool-id <pool-Id>', $('the id of the pool that contains the compute node'))
    .option('--node-id <node-Id>', $('the id of the machine on which you want to update a user account'))
    .option('--user-name <user-name>', $('the name of the user account to update'))
    .option('--user-password [user-password]', $('the password of the user account'))
    .option('--ssh-public-key [ssh-public-key]', $('the ssh public key that can be used for remote login to the compute node; can only be specified for Linux nodes'))
    .option('--expiry-time [expiry-time]', $('the time at which the account should expire'))
    .appendBatchAccountOption()
    .execute(updateUser);

  node.command('show [pool-id] [node-id]')
    .description($('Show information about the specified compute node'))
    .option('--pool-id <pool-Id>', $('the id of the pool that contains the compute node'))
    .option('--node-id <node-Id>', $('the id of the compute node that you want to get information about'))
    .appendODataFilterOption(true, false, false)
    .appendBatchAccountOption()
    .execute(showNode);

  node.command('list [pool-id]')
    .description($('Lists the compute nodes in the specified pool'))
    .option('--pool-id <pool-Id>', $('the id of the pool from which you want to list nodes'))
    .appendODataFilterOption(true, true, false)
    .appendBatchAccountOption()
    .execute(listNode);

  node.command('reboot [pool-id] [node-id]')
    .description($('Restarts the specified compute node'))
    .option('--pool-id <pool-Id>', $('the id of the pool that contains the compute node'))
    .option('--node-id <node-Id>', $('the id of the compute node that you want to restart'))
    .option('--reboot-option <reboot-option>', $('when to reboot the compute node and what to do with currently running tasks'))
    .option('-q, --quiet', $('reboot the specified compute node without confirmation'))
    .appendBatchAccountOption()
    .execute(rebootNode);

  node.command('reimage [pool-id] [node-id]')
    .description($('Reinstalls the operating system on the specified compute node'))
    .option('--pool-id <pool-Id>', $('the id of the pool that contains the compute node'))
    .option('--node-id <node-Id>', $('the id of the compute node that you want to reimage'))
    .option('--reimage-option <reimage-option>', $('when to reimage the compute node and what to do with currently running tasks'))
    .option('-q, --quiet', $('reimage the specified compute node without confirmation'))
    .appendBatchAccountOption()
    .execute(reimageNode);

  //node.command('disable-scheduling [pool-id] [node-id]')
  //  .description($('Disable scheduling on the batch compute node'))
  //  .option('--pool-id <pool-Id>', $('the Batch pool id'))
  //  .option('--node-id <node-Id>', $('the batch compute node id'))
  //  .option('--disable-option <disable-option>', $('option of what to do with currently running tasks when to disable scheduling on the compute node'))
  //  .appendBatchAccountOption()
  //  .execute(disableSchedulingNode);
  //
  //node.command('enable-scheduling [pool-id] [node-id]')
  //  .description($('Enable scheduling on the batch compute node'))
  //  .option('--pool-id <pool-Id>', $('the Batch pool id'))
  //  .option('--node-id <node-Id>', $('the batch compute node id'))
  //  .appendBatchAccountOption()
  //  .execute(enableSchedulingNode);
  
  node.command('get-remote-desktop [pool-id] [node-id] [rdp-file]')
    .description($('Gets the Remote Desktop Protocol file for the specified compute node'))
    .option('--pool-id <pool-Id>', $('the id of the pool that contains the compute node'))
    .option('--node-id <node-Id>', $('the id of the compute node for which you want to get the Remote Desktop Protocol file'))
    .option('--rdp-file <rdp-file>', $('the path where you would like to save the Remote Desktop Protocol file'))
    .option('-q, --quiet', $('overwrite the destination Remote Desktop Protocol file without confirmation'))
    .appendBatchAccountOption()
    .execute(getRemoteDesktop);
      
  remoteLoginSettings.command('show [pool-id] [node-id]')
    .description($('Gets the remote login settings for the specified node'))
    .option('--pool-id <pool-Id>', $('the id of the pool that contains the compute node'))
    .option('--node-id <node-Id>', $('the id of the compute node for which you want to get the remote login settings'))
    .appendBatchAccountOption()
    .execute(getRemoteLoginSettings);

  /**
  * Implement batch node cli
  */

  /**
  * Add compute node user
  * @param {string} [poolId] pool id
  * @param {string} [nodeId] node id
  * @param {string} [userName] the user name
  * @param {object} options command line options
  * @param {callback} _ callback function
  */
  function addUser(poolId, nodeId, userName, options, _) {
    if (!poolId) {
      poolId = options.poolId;
    }
    poolId = interaction.promptIfNotGiven($('Pool id: '), poolId, _);
    if (!nodeId) {
      nodeId = options.nodeId;
    }
    nodeId = interaction.promptIfNotGiven($('Node id: '), nodeId, _);
    if (!userName) {
      userName = options.userName;
    }
    userName = interaction.promptIfNotGiven($('User name: '), userName, _);

    var client = batchUtil.createBatchServiceClient(options);
    var tips = util.format($('Adding node user %s'), userName);
    var batchOptions = {};
    batchOptions.computeNodeAddUserOptions = batchUtil.getBatchOperationDefaultOption();

    var param = {};
    param.name = userName;
    if (options.userPassword) {
      param.password = options.userPassword;
    }
    if (options.admin) {
      param.isAdmin = true;
    }
    if (options.expiryTime) {
      param.expiryTime = options.expiryTime;
    }
    if (options.sshPublicKey) {
      param.sshPublicKey = options.sshPublicKey;
    }

    startProgress(tips);
    try {
      client.computeNodeOperations.addUser(poolId, nodeId, param, batchOptions, _);
    } catch (err) {
      if (batchUtil.isNotFoundException(err)) {
        throw new Error(util.format($('Pool %s or node %s doesn\'t exist'), poolId, nodeId));
      } else {
        if (err.message) {
          if (typeof err.message === 'object') {
            err.message = err.message.value;
          }
        }

        throw err;
      }
    }
    finally {
      endProgress();
    }

    logger.verbose(util.format($('User %s has been added to node %s successfully'), userName, nodeId));
  }

  /**
   * Delete the specified user
   * @param {string} [poolId] pool Id
   * @param {string} [nodeId] node id
   * @param {string} [userName] the user name
   * @param {object} options command line options
   * @param {callback} _ callback function
   */
  function deleteUser(poolId, nodeId, userName, options, _) {
    if (!poolId) {
      poolId = options.poolId;
    }
    poolId = interaction.promptIfNotGiven($('Pool id: '), poolId, _);
    if (!nodeId) {
      nodeId = options.nodeId;
    }
    nodeId = interaction.promptIfNotGiven($('Node id: '), nodeId, _);
    if (!userName) {
      userName = options.userName;
    }
    userName = interaction.promptIfNotGiven($('User name: '), userName, _);

    var client = batchUtil.createBatchServiceClient(options);
    var tips = util.format($('Deleting user %s'), userName);
    var batchOptions = {};
    batchOptions.computeNodeDeleteUserOptions = batchUtil.getBatchOperationDefaultOption();

    if (!options.quiet) {
      if (!interaction.confirm(util.format($('Do you want to delete user %s? '), userName), _)) {
        return;
      }
    }

    startProgress(tips);

    try {
      client.computeNodeOperations.deleteUser(poolId, nodeId, userName, batchOptions, _);
    } catch (err) {
      if (batchUtil.isNotFoundException(err)) {
        throw new Error(util.format($('Pool %s or node %s doesn\'t exist'), poolId, nodeId));
      } else {
        if (err.message) {
          if (typeof err.message === 'object') {
            err.message = err.message.value;
          }
        }

        throw err;
      }
    } finally {
      endProgress();
    }

    logger.info(util.format($('User %s has been deleted successfully'), userName));
  }

  /**
   * Update compute node user
   * @param {string} [poolId] pool id
   * @param {string} [nodeId] node id
   * @param {string} [userName] the user name
   * @param {object} options command line options
   * @param {callback} _ callback function
   */
  function updateUser(poolId, nodeId, userName, options, _) {
    if (!poolId) {
      poolId = options.poolId;
    }
    poolId = interaction.promptIfNotGiven($('Pool id: '), poolId, _);
    if (!nodeId) {
      nodeId = options.nodeId;
    }
    nodeId = interaction.promptIfNotGiven($('Node id: '), nodeId, _);
    if (!userName) {
      userName = options.userName;
    }
    userName = interaction.promptIfNotGiven($('User name: '), userName, _);

    var client = batchUtil.createBatchServiceClient(options);
    var tips = util.format($('Updating node user %s'), userName);
    var batchOptions = {};
    batchOptions.computeNodeUpdateUserOptions = batchUtil.getBatchOperationDefaultOption();

    var param = {};
    if (options.userPassword) {
      param.password = options.userPassword;
    }
    if (options.expiryTime) {
      param.expiryTime = options.expiryTime;
    }
    if (options.sshPublicKey) {
      param.sshPublicKey = options.sshPublicKey;
    }

    startProgress(tips);
    try {
      client.computeNodeOperations.updateUser(poolId, nodeId, userName, param, batchOptions, _);
    } catch (err) {
      if (batchUtil.isNotFoundException(err)) {
        throw new Error(util.format($('Pool %s or node %s doesn\'t exist'), poolId, nodeId));
      } else {
        if (err.message) {
          if (typeof err.message === 'object') {
            err.message = err.message.value;
          }
        }

        throw err;
      }
    }
    finally {
      endProgress();
    }

    logger.verbose(util.format($('User %s has been updated on node %s successfully'), userName, nodeId));
  }

  /**
  * Show the details of the specified Batch compute node
  * @param {string} [poolId] pool id
  * @param {string} [nodeId] node id
  * @param {object} options command line options
  * @param {callback} _ callback function
  */
  function showNode(poolId, nodeId, options, _) {
    var client = batchUtil.createBatchServiceClient(options);
    if (!poolId) {
      poolId = options.poolId;
    }
    poolId = interaction.promptIfNotGiven($('Pool id: '), poolId, _);
    if (!nodeId) {
      nodeId = options.nodeId;
    }
    nodeId = interaction.promptIfNotGiven($('Node id: '), nodeId, _);
    var tips = $('Getting Batch node information');
    var batchOptions = {};
    batchOptions.computeNodeGetOptions = batchUtil.getBatchOperationDefaultOption();

    if (options.selectClause) {
      batchOptions.computeNodeGetOptions.select = options.selectClause;
    }

    var node = null;
    startProgress(tips);

    try {
      node = client.computeNodeOperations.get(poolId, nodeId, batchOptions, _);
    } catch (err) {
      if (batchUtil.isNotFoundException(err)) {
        throw new Error(util.format($('Pool %s or node %s doesn\'t exist'), poolId, nodeId));
      } else {
        if (err.message) {
          if (typeof err.message === 'object') {
            err.message = err.message.value;
          }
        }
        
        throw err;
      }
    } finally {
      endProgress();
    }

    batchShowUtil.showComputeNode(node, cli.output);
  }

  /**
  * List batch compute nodes
  * @param {string} [poolId] pool id
  * @param {object} options command line options
  * @param {callback} _ callback function
  */
  function listNode(poolId, options, _) {
    if (!poolId) {
      poolId = options.poolId;
    }
    poolId = interaction.promptIfNotGiven($('Pool id: '), poolId, _);

    var client = batchUtil.createBatchServiceClient(options);
    var tips = $('Listing Batch nodes');
    var batchOptions = {};
    batchOptions.computeNodeListOptions = batchUtil.getBatchOperationDefaultOption();

    if (options.selectClause) {
      batchOptions.computeNodeListOptions.select = options.selectClause;
    }
    if (options.filterClause) {
      batchOptions.computeNodeListOptions.filter = options.filterClause;
    }

    var nodes = [];
    startProgress(tips);

    try {
      var result = client.computeNodeOperations.list(poolId, batchOptions, _);
      result.forEach(function (node) {
        nodes.push(node);
      });
      var nextLink = result.odatanextLink;

      while (nextLink) {
        batchOptions.computeNodeListOptions = batchUtil.getBatchOperationDefaultOption();
        result = client.computeNodeOperations.listNext(nextLink, batchOptions, _);
        result.forEach(function (node) {
          nodes.push(node);
        });
        nextLink = result.odatanextLink;
      }
    } catch (err) {
      if (err.message) {
        if (typeof err.message === 'object') {
          err.message = err.message.value;
        }
      }
      
      throw err;
    } finally {
      endProgress();
    }

    cli.interaction.formatOutput(nodes, function (outputData) {
      if (outputData.length === 0) {
        logger.info($('No node found'));
      } else {
        logger.table(outputData, function(row, item) {
          row.cell($('Id'), item.id);
          row.cell($('State'), item.state);
          row.cell($('VM Size'), item.vmSize);
          row.cell($('IP Address'), item.ipAddress);
        });
      }
    });
  }
  
  /**
   * Reboot the specified batch compute node
   * @param {string} [poolId] pool id
   * @param {string} [nodeId] node id
   * @param {object} options command line options
   * @param {callback} _ callback function
   */
  function rebootNode(poolId, nodeId, options, _) {
    var client = batchUtil.createBatchServiceClient(options);
    if (!poolId) {
      poolId = options.poolId;
    }
    poolId = interaction.promptIfNotGiven($('Pool id: '), poolId, _);
    if (!nodeId) {
      nodeId = options.nodeId;
    }
    nodeId = interaction.promptIfNotGiven($('Node id: '), nodeId, _);

    var tips = util.format($('Rebooting compute node %s'), nodeId);
    var batchOptions = {};
    batchOptions.computeNodeRebootOptions = batchUtil.getBatchOperationDefaultOption();

    if (!options.quiet) {
      if (!interaction.confirm(util.format($('Do you want to reboot node %s? '), nodeId), _)) {
        return;
      }
    }

    if (options.rebootOption) {
      batchOptions.nodeRebootOption = options.rebootOption;
    }

    startProgress(tips);

    try {
      client.computeNodeOperations.reboot(poolId, nodeId, batchOptions, _);
    } catch (err) {
      if (batchUtil.isNotFoundException(err)) {
        throw new Error(util.format($('Pool %s or node %s doesn\'t exist'), poolId, nodeId));
      } else {
        if (err.message) {
          if (typeof err.message === 'object') {
            err.message = err.message.value;
          }
        }

        throw err;
      }
    } finally {
      endProgress();
    }

    logger.info(util.format($('Node %s has been rebooted successfully'), nodeId));
  }

  /**
   * Reimage the specified batch compute node
   * @param {string} [poolId] pool id
   * @param {string} [nodeId] node id
   * @param {object} options command line options
   * @param {callback} _ callback function
   */
  function reimageNode(poolId, nodeId, options, _) {
    var client = batchUtil.createBatchServiceClient(options);
    if (!poolId) {
      poolId = options.poolId;
    }
    poolId = interaction.promptIfNotGiven($('Pool id: '), poolId, _);
    if (!nodeId) {
      nodeId = options.nodeId;
    }
    nodeId = interaction.promptIfNotGiven($('Node id: '), nodeId, _);
    var tips = util.format($('Reimaging compute node %s'), nodeId);
    var batchOptions = {};
    batchOptions.computeNodeReimageOptions = batchUtil.getBatchOperationDefaultOption();

    if (!options.quiet) {
      if (!interaction.confirm(util.format($('Do you want to reimage node %s? '), nodeId), _)) {
        return;
      }
    }

    if (options.reimageOption) {
      batchOptions.nodeReimageOption = options.reimageOption;
    }

    startProgress(tips);

    try {
      client.computeNodeOperations.reimage(poolId, nodeId, batchOptions, _);
    } catch (err) {
      if (batchUtil.isNotFoundException(err)) {
        throw new Error(util.format($('Pool %s or node %s doesn\'t exist'), poolId, nodeId));
      } else {
        if (err.message) {
          if (typeof err.message === 'object') {
            err.message = err.message.value;
          }
        }

        throw err;
      }
    } finally {
      endProgress();
    }

    logger.info(util.format($('Node %s has been reimaged successfully'), nodeId));
  }

  /**
   * Disable scheduling at the specified batch compute node
   * @param {string} [poolId] pool id
   * @param {string} [nodeId] node id
   * @param {object} options command line options
   * @param {callback} _ callback function
   */
  //function disableSchedulingNode(poolId, nodeId, options, _) {
  //  var client = batchUtil.createBatchServiceClient(options);
  //  if (!poolId) {
  //    poolId = options.poolId;
  //  }
  //  poolId = interaction.promptIfNotGiven($('Pool id: '), poolId, _);
  //  if (!nodeId) {
  //    nodeId = options.nodeId;
  //  }
  //  nodeId = interaction.promptIfNotGiven($('Node id: '), nodeId, _);
  //  var tips = util.format($('Disabling scheduling at compute node %s'), nodeId);
  //  var batchOptions = {};
  //  batchOptions.computeNodeDisableSchedulingOptions = batchUtil.getBatchOperationDefaultOption();
  //
  //  var param = null;
  //  if (options.disableOption) {
  //    param = {};
  //    param.nodeDisableSchedulingOption = options.disableOption;
  //  }
  //
  //  startProgress(tips);
  //
  //  try {
  //    client.computeNodeOperations.disableScheduling(poolId, nodeId, param, batchOptions, _);
  //  } catch (err) {
  //    if (batchUtil.isNotFoundException(err)) {
  //      throw new Error(util.format($('Pool %s or node %s doesn\'t exist'), poolId, nodeId));
  //    } else {
  //      if (err.message) {
  //        if (typeof err.message === 'object') {
  //          err.message = err.message.value;
  //        }
  //      }
  //
  //      throw err;
  //    }
  //  } finally {
  //    endProgress();
  //  }
  //
  //  logger.info(util.format($('Node %s has been disabled scheduling successfully'), nodeId));
  //}

  /**
   * Enable scheduling at the specified batch compute node
   * @param {string} [poolId] pool id
   * @param {string} [nodeId] node id
   * @param {object} options command line options
   * @param {callback} _ callback function
   */
  //function enableSchedulingNode(poolId, nodeId, options, _) {
  //  var client = batchUtil.createBatchServiceClient(options);
  //  if (!poolId) {
  //    poolId = options.poolId;
  //  }
  //  poolId = interaction.promptIfNotGiven($('Pool id: '), poolId, _);
  //  if (!nodeId) {
  //    nodeId = options.nodeId;
  //  }
  //  nodeId = interaction.promptIfNotGiven($('Node id: '), nodeId, _);
  //  var tips = util.format($('Enabling scheduling at compute node %s'), nodeId);
  //  var batchOptions = {};
  //  batchOptions.computeNodeEnableSchedulingOptions = batchUtil.getBatchOperationDefaultOption();
  //
  //  startProgress(tips);
  //
  //  try {
  //    client.computeNodeOperations.enableScheduling(poolId, nodeId, batchOptions, _);
  //  } catch (err) {
  //    if (batchUtil.isNotFoundException(err)) {
  //      throw new Error(util.format($('Pool %s or node %s doesn\'t exist'), poolId, nodeId));
  //    } else {
  //      if (err.message) {
  //        if (typeof err.message === 'object') {
  //          err.message = err.message.value;
  //        }
  //      }
  //
  //      throw err;
  //    }
  //  } finally {
  //    endProgress();
  //  }
  //
  //  logger.info(util.format($('Node %s has been enabled scheduling successfully'), nodeId));
  //}

  /**
   * Get Remote Desktop Protocol file from the specified batch compute node
   * @param {string} [poolId] pool Id
   * @param {string} [nodeId] node id
   * @param {string} [rdpFile] the file name for saving RDP
   * @param {object} options command line options
   * @param {callback} _ callback function
   */
  function getRemoteDesktop(poolId, nodeId, rdpFile, options, _) {
    var client = batchUtil.createBatchServiceClient(options);
    if (!poolId) {
      poolId = options.poolId;
    }
    poolId = interaction.promptIfNotGiven($('Pool id: '), poolId, _);
    if (!nodeId) {
      nodeId = options.nodeId;
    }
    nodeId = interaction.promptIfNotGiven($('Node id: '), nodeId, _);
    if (!rdpFile) {
      rdpFile = options.autoscaleFormula;
    }
    rdpFile = interaction.promptIfNotGiven($('RDP file: '), rdpFile, _);

    // If destination exists as a file, prompt for overwrite if not in
    // quite mode.
    var force = !!options.quiet;
    if (utils.fileExists(rdpFile, _)) {
      if (force !== true) {
        force = interaction.confirm(util.format($('Do you want to overwrite file %s? '), rdpFile), _);
        if (force !== true) {
          return;
        }
      }
    }

    var tips = util.format($('Getting RDP at node %s'), nodeId);
    var batchOptions = {};
    batchOptions.computeNodeGetRemoteDesktopOptions = batchUtil.getBatchOperationDefaultOption();

    startProgress(tips);

    var stream;
    try {
      stream = client.computeNodeOperations.getRemoteDesktop(poolId, nodeId, batchOptions, _);
    } catch (err) {
      if (batchUtil.isNotFoundException(err)) {
        throw new Error(util.format($('Pool %s or node %s doesn\'t exist'), poolId, nodeId));
      } else {
        if (err.message) {
          if (typeof err.message === 'object') {
            err.message = err.message.value;
          }
        }

        throw err;
      }
    } finally {
      endProgress();
    }

    var reader = new ss.ReadableStream(stream);
    var data = reader.read(_);
    var fd = fs.openSync(rdpFile, 'w');
    fs.write(fd, data, 0, data.length, 0, _);
    fs.close(fd);
<<<<<<< HEAD
=======
  }

    /**
   * Gets the remote login settings for the specified batch compute node
   * @param {string} [poolId] pool Id
   * @param {string} [nodeId] node id
   * @param {object} options command line options
   * @param {callback} _ callback function
   */
  function getRemoteLoginSettings(poolId, nodeId, options, _) {
    var client = batchUtil.createBatchServiceClient(options);
    if (!poolId) {
      poolId = options.poolId;
    }
    poolId = interaction.promptIfNotGiven($('Pool id: '), poolId, _);
    if (!nodeId) {
      nodeId = options.nodeId;
    }
    nodeId = interaction.promptIfNotGiven($('Node id: '), nodeId, _);

    var tips = util.format($('Getting remote login settings for node %s'), nodeId);
    var batchOptions = {};
    batchOptions.computeNodeGetRemoteLoginSettingsOptions = batchUtil.getBatchOperationDefaultOption();

    startProgress(tips);

    try {
      settings = client.computeNodeOperations.getRemoteLoginSettings(poolId, nodeId, batchOptions, _);
    } catch (err) {
      if (batchUtil.isNotFoundException(err)) {
        throw new Error(util.format($('Pool %s or node %s doesn\'t exist'), poolId, nodeId));
      } else {
        if (err.message) {
          if (typeof err.message === 'object') {
            err.message = err.message.value;
          }
        }

        throw err;
      }
    } finally {
      endProgress();
    }

    batchShowUtil.showRemoteLoginSettings(settings, cli.output);
>>>>>>> 73637ce0
  }
};<|MERGE_RESOLUTION|>--- conflicted
+++ resolved
@@ -719,8 +719,6 @@
     var fd = fs.openSync(rdpFile, 'w');
     fs.write(fd, data, 0, data.length, 0, _);
     fs.close(fd);
-<<<<<<< HEAD
-=======
   }
 
     /**
@@ -766,6 +764,5 @@
     }
 
     batchShowUtil.showRemoteLoginSettings(settings, cli.output);
->>>>>>> 73637ce0
   }
 };