/**
* Copyright (c) Microsoft.  All rights reserved.
*
* Licensed under the Apache License, Version 2.0 (the "License");
* you may not use this file except in compliance with the License.
* You may obtain a copy of the License at
*   http://www.apache.org/licenses/LICENSE-2.0
*
* Unless required by applicable law or agreed to in writing, software
* distributed under the License is distributed on an "AS IS" BASIS,
* WITHOUT WARRANTIES OR CONDITIONS OF ANY KIND, either express or implied.
* See the License for the specific language governing permissions and
* limitations under the License.
*/

'use strict';

var util = require('util');

var profile = require('../../../util/profile');
var utils = require('../../../util/utils');

var groupUtils = require('./groupUtils');

var $ = utils.getLocaleString;

exports.init = function (cli) {
  var log = cli.output;

  var group = cli.category('group');
  var deployment = group.category('deployment')
      .description($('Commands to manage your deployment in a resource group'));

  deployment.command('create [resource-group] [mode] [name]')
    .description($('Creates a deployment.'))
    .option('-g --resource-group <resource-group>', $('the name of the resource group'))
    .option('-n --name <name>', $('the name of the deployment'))
    .option('-y --gallery-template <gallery-template>', $('the name of the template in the gallery'))
    .option('-f --file-template <file-template>', $('the path to the template file, local or remote'))
<<<<<<< HEAD
    .option('--template-hash <template-hash>', $('the content hash of the template'))
    .option('--template-hash-algorithm <template-hash-algorithm>', $('the algorithm used to hash the template content'))
    .option('--template-version <template-version>', $('the content version of the template'))
=======
    //TODO: comment out till CSM supports contentHash
    //.option('--template-hash <template-hash>', $('the expect content hash of the template'))
    //.option('--template-hash-algorithm <template-hash-algorithm>', $('the algorithm used to hash the template content'))
    .option('--template-version <template-version>', $('the expect content version of the template'))
>>>>>>> 462ef592
    .option('-s --storage-account <storage-account>', $('the storage account where to upload the template file to'))
    .option('-m --mode <mode>', $('the mode of the template deployment. Valid values are Replace, New and Incremental'))
    .option('-p --parameters <parameters>', $('the string in JSON format which represents the parameters'))
    .option('-e --parameters-file <parametersFile>', $('the file with parameters'))
<<<<<<< HEAD
    .option('--parameters-hash <parameters-hash>', $('the content hash of the parameters'))
    .option('--parameters-hash-algorithm <parameters-hash-algorithm>', $('the algorithm used to hash the parameters content'))
    .option('--parameters-version <parameters-version>', $('the content version of the parameters'))
=======
    //TODO: comment out till CSM supports contentHash
    //.option('--parameters-hash <parameters-hash>', $('the expect content hash of the parameters'))
    //.option('--parameters-hash-algorithm <parameters-hash-algorithm>', $('the algorithm used to hash the parameters content'))
    .option('--parameters-version <parameters-version>', $('the expect content version of the parameters'))
>>>>>>> 462ef592
    .option('--subscription <subscription>', $('the subscription identifier'))
    .option('--env [env]', $('Azure environment to run against'))
    .execute(function (resourceGroup, mode, name, options, _) {
      if (!resourceGroup) {
        return cli.missingArgument('resourceGroup');
      }
      var deployment = groupUtils.createDeployment(cli, resourceGroup, mode, name, options, _);

      displayDeployment(deployment, resourceGroup, true, cli.output);
    });

  deployment.command('list [resource-group] [state]')
    .usage('[options] <resource-group> [state]')
    .description($('Get deployments'))
    .option('-g --resource-group <resourceGroup>', $('Name of the resource group.'))
    .option('--state <state>', $('Optional. Filter the deployments by provisioning state, valid ' +
      'values are Accepted, Running, Failed and Succeeded.'))
    .option('--subscription <subscription>', $('Optional. Subscription containing deployments to list'))
    .execute(function (resourceGroup, state, options, _) {
      if (!resourceGroup) {
        return cli.missingArgument('resourceGroup');
      }
      var subscription = profile.current.getSubscription(options.subscription);
      var client = subscription.createResourceClient('createResourceManagementClient');
      var progress = cli.interaction.progress($('Listing deployments'));
      var allDeployments;
      try {
        allDeployments = retrieveDeployments(client, resourceGroup, state, _);
      } finally {
        progress.end();
      }

      cli.interaction.formatOutput(allDeployments, function (outputData) {
        if (outputData) {
          for (var i = 0; i < outputData.length; i++) {
            var deployment = outputData[i];
            displayDeployment(deployment, resourceGroup, false, log);
            if (i !== outputData.length - 1) {
              //Insert an empty line between each deployment. 
              log.data($(''));
            }
          }
        }
      });
    });

  deployment.command('show [resource-group] [name]')
    .usage('[options] <resource-group> [deployment-name]')
    .description($('Show a deployment'))
    .option('-g --resource-group <resourceGroup>', $('Name of the resource group.'))
    .option('-n --name <name>', $('Optional. Name of the deployment. ' +
            'If not specified, show the most recent deployment.'))
    .option('--subscription <subscription>', $('Optional. Subscription containing the deployment to display'))
    .execute(function (resourceGroup, name, options, _) {
      if (!resourceGroup) {
        return cli.missingArgument('resourceGroup');
      }
      var subscription = profile.current.getSubscription(options.subscription);
      var client = subscription.createResourceClient('createResourceManagementClient');
      var progress = cli.interaction.progress($('Getting deployments'));
      var deployment;
      try {
        if (name) {
          deployment = client.deployments.get(resourceGroup, name, _).deployment;
        }
        else {
          //look for the most recent one
          var allDeployments = retrieveDeployments(client, resourceGroup, '', _);
          if (allDeployments && allDeployments.length > 0) {
            allDeployments.sort(function (a, b) {
              return Date.parse(a.properties.timestamp) < Date.parse(b.properties.timestamp);
            });
            deployment = allDeployments[0];
          }
        }
      } finally {
        progress.end();
      }

      if (deployment) {
        displayDeployment(deployment, resourceGroup, true, log);
      }
    });

  deployment.command('stop [resource-group] [name]')
    .usage('[options] <resource-group> [deployment-name]')
    .description($('Stop a specified deployment or a current running one.'))
    .option('-g --resource-group <resourceGroup>', $('Name of the resource group.'))
    .option('-q --quiet', $('Quiet mode. Do not ask confirmation for stop deployment'))
    .option('-n --name <name>', $('Optional. Name of the deployment. ' +
        'If not specified, stop the current running deployment.'))
    .option('--subscription <subscription>', $('the subscription identifier'))
    .execute(function (resourceGroup, name, options, _) {
      if (!resourceGroup) {
        return cli.missingArgument('resourceGroup');
      }
      var subscription = profile.current.getSubscription(options.subscription);
      var client = subscription.createResourceClient('createResourceManagementClient');
      var deploymentToStop = name;

      if (!name) {
        cli.interaction.withProgress($('Looking for current running deployment'),
          function (log, _) {
            var allRunningDeployments = retrieveDeployments(client, resourceGroup, 'Running', _);
            if (allRunningDeployments && allRunningDeployments.length > 0) {
              if (allRunningDeployments.length > 1) {
                throw new Error($('There are more than 1 deployment in a running state, please name one.'));
              }
              deploymentToStop = allRunningDeployments[0].deploymentName;
              log.info(util.format($('Found a running deployment %s'), deploymentToStop));
            }
            else {
              log.info($('There is no running deployment to stop.'));
            }
          }, _);
      }

      if (deploymentToStop) {
        if (!options.quiet &&
            !cli.interaction.confirm(util.format($('Stop deployment %s? [y/n]: '), deploymentToStop), _)) {
          return;
        }

        var progress = cli.interaction.progress($('Stopping deployment'));

        try {
          client.deployments.cancel(resourceGroup, deploymentToStop, _);
        } finally {
          progress.end();
        }
      }
    });
};

function retrieveDeployments(client, resourceGroup, state, _) {
  //Wrap with single quots(needed for constructing RESTful query string)
  var stateFilter = state;
  if (stateFilter && !(utils.stringStartsWith(stateFilter, '\''))) {
    stateFilter = '\'' + stateFilter + '\'';
  }

  var response = client.deployments.list(resourceGroup, { provisioningState: stateFilter }, _);
  var allDeployments = response.deployments;
  var nextLink = response.nextLink;

  while (nextLink) {
    response = client.deployments.listNext(nextLink, _);
    allDeployments.concat(response.deployments);
    nextLink = response.nextLink;
  }

  return allDeployments;
}

function displayDeployment(deployment, resourceGroup, showDetail, log) {
  log.data($('DeploymentName     :'), deployment.name || deployment.deploymentName);
  log.data($('ResourceGroupName  :'), resourceGroup);
  log.data($('ProvisioningState  :'), deployment.properties.provisioningState);
  log.data($('Timestamp          :'), deployment.properties.timestamp);
  log.data($('Mode               :'), deployment.properties.mode);
  if (showDetail) {
    log.data($('TemplateLink       :'), deployment.properties.templateLink.uri);
    log.data($('ContentVersion     :'), deployment.properties.templateLink.contentVersion);
    //TODO: comment out till CSM supports contentHash
    //log.data($('ContentHash        :'), deployment.properties.templateLink.contentHash ?
    //  deployment.properties.templateLink.contentHash.value : '');
    log.table(deployment.properties.parameters, function (row, item) {
      row.cell($('Name'), item);
      row.cell($('Type'), deployment.properties.parameters[item].type);
      row.cell($('Value'), deployment.properties.parameters[item].value);
    });
  }
}<|MERGE_RESOLUTION|>--- conflicted
+++ resolved
@@ -37,30 +37,18 @@
     .option('-n --name <name>', $('the name of the deployment'))
     .option('-y --gallery-template <gallery-template>', $('the name of the template in the gallery'))
     .option('-f --file-template <file-template>', $('the path to the template file, local or remote'))
-<<<<<<< HEAD
-    .option('--template-hash <template-hash>', $('the content hash of the template'))
-    .option('--template-hash-algorithm <template-hash-algorithm>', $('the algorithm used to hash the template content'))
+    //TODO: comment out till CSM supports contentHash
+    //.option('--template-hash <template-hash>', $('the content hash of the template'))
+    //.option('--template-hash-algorithm <template-hash-algorithm>', $('the algorithm used to hash the template content'))
     .option('--template-version <template-version>', $('the content version of the template'))
-=======
-    //TODO: comment out till CSM supports contentHash
-    //.option('--template-hash <template-hash>', $('the expect content hash of the template'))
-    //.option('--template-hash-algorithm <template-hash-algorithm>', $('the algorithm used to hash the template content'))
-    .option('--template-version <template-version>', $('the expect content version of the template'))
->>>>>>> 462ef592
     .option('-s --storage-account <storage-account>', $('the storage account where to upload the template file to'))
     .option('-m --mode <mode>', $('the mode of the template deployment. Valid values are Replace, New and Incremental'))
     .option('-p --parameters <parameters>', $('the string in JSON format which represents the parameters'))
     .option('-e --parameters-file <parametersFile>', $('the file with parameters'))
-<<<<<<< HEAD
-    .option('--parameters-hash <parameters-hash>', $('the content hash of the parameters'))
-    .option('--parameters-hash-algorithm <parameters-hash-algorithm>', $('the algorithm used to hash the parameters content'))
-    .option('--parameters-version <parameters-version>', $('the content version of the parameters'))
-=======
     //TODO: comment out till CSM supports contentHash
-    //.option('--parameters-hash <parameters-hash>', $('the expect content hash of the parameters'))
+    //.option('--parameters-hash <parameters-hash>', $('the content hash of the parameters'))
     //.option('--parameters-hash-algorithm <parameters-hash-algorithm>', $('the algorithm used to hash the parameters content'))
     .option('--parameters-version <parameters-version>', $('the expect content version of the parameters'))
->>>>>>> 462ef592
     .option('--subscription <subscription>', $('the subscription identifier'))
     .option('--env [env]', $('Azure environment to run against'))
     .execute(function (resourceGroup, mode, name, options, _) {
