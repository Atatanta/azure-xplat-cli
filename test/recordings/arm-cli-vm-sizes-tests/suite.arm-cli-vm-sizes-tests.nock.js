// This file has been autogenerated.

var profile = require('../../../lib/util/profile');

exports.getMockedProfile = function () {
  var newProfile = new profile.Profile();

  newProfile.addSubscription(new profile.Subscription({
<<<<<<< HEAD
    id: '45b60d85-fd72-427a-a708-f994d26e593e',
    name: 'Azure Storage DM Staging',
=======
    id: 'e33f361b-53c2-4cc7-b829-78906708387b',
    name: 'Microsoft Azure Internal Consumption',
>>>>>>> 2cdd95f5
    user: {
      name: 'user@domain.example',
      type: 'servicePrincipal'
    },
    tenantId: '72f988bf-86f1-41af-91ab-2d7cd011db47',
    state: 'Enabled',
    registeredProviders: [],
    _eventsCount: '1',
    isDefault: true
  }, newProfile.environments['AzureCloud']));

  return newProfile;
};

exports.setEnvironment = function() {
  process.env['AZURE_VM_TEST_LOCATION'] = 'eastus';
  process.env['SSHCERT'] = 'test/myCert.pem';
};

exports.scopes = [];

<<<<<<< HEAD
 exports.randomTestIdsGenerated = function() { return ['xplatteststoragsz6940','xplatteststoragecntsz3330'];};
=======
 exports.randomTestIdsGenerated = function() { return ['xplatteststoragsz3569','xplatteststoragecntsz8045'];};
>>>>>>> 2cdd95f5
<|MERGE_RESOLUTION|>--- conflicted
+++ resolved
@@ -6,13 +6,8 @@
   var newProfile = new profile.Profile();
 
   newProfile.addSubscription(new profile.Subscription({
-<<<<<<< HEAD
     id: '45b60d85-fd72-427a-a708-f994d26e593e',
     name: 'Azure Storage DM Staging',
-=======
-    id: 'e33f361b-53c2-4cc7-b829-78906708387b',
-    name: 'Microsoft Azure Internal Consumption',
->>>>>>> 2cdd95f5
     user: {
       name: 'user@domain.example',
       type: 'servicePrincipal'
@@ -34,8 +29,4 @@
 
 exports.scopes = [];
 
-<<<<<<< HEAD
- exports.randomTestIdsGenerated = function() { return ['xplatteststoragsz6940','xplatteststoragecntsz3330'];};
-=======
- exports.randomTestIdsGenerated = function() { return ['xplatteststoragsz3569','xplatteststoragecntsz8045'];};
->>>>>>> 2cdd95f5
+ exports.randomTestIdsGenerated = function() { return ['xplatteststoragsz8915','xplatteststoragecntsz8023'];};