/**
* Copyright (c) Microsoft.  All rights reserved.
*
* Licensed under the Apache License, Version 2.0 (the "License");
* you may not use this file except in compliance with the License.
* You may obtain a copy of the License at
*   http://www.apache.org/licenses/LICENSE-2.0
*
* Unless required by applicable law or agreed to in writing, software
* distributed under the License is distributed on an "AS IS" BASIS,
* WITHOUT WARRANTIES OR CONDITIONS OF ANY KIND, either express or implied.
* See the License for the specific language governing permissions and
* limitations under the License.
*/

'use strict';

var streams = require('streamline/lib/streams/streams');
var util = require('util');

var profile = require('../../../util/profile');
var utils = require('../../../util/utils');

var groupUtils = require('./groupUtils');

var $ = utils.getLocaleString;

exports.init = function (cli) {
  var log = cli.output;

  var group = cli.category('group')
    .description($('Commands to manage your resource groups'));

  group.command('create [name] [location]')
    .description($('Create a new resource group'))
    .usage('[options] <name> <location>')
    .option('-n --name <name>', $('the resource group name'))
    .option('-l --location <location>', $('the location to create group in'))
    .option('-d --deployment-name <deployment-name>', $('the name of the deployment it\'s going to create. Only valid when a template is used.'))
    .option('-y --gallery-template <gallery-template>', $('the name of the template in the gallery'))
    .option('-f --template-file <template-file>', $('the path to the template file in file system'))
    .option('--template-uri <template-uri>', $('the uri to the remote template file'))
    //TODO: comment out till ARM supports contentHash
    // .option('--template-hash <template-hash>', $('the content hash of the template'))
    // .option('--template-hash-algorithm <template-hash-algorithm>', $('the algorithm used to hash the template content'))
    .option('--template-version <template-version>', $('the content version of the template'))
    .option('-s --storage-account <storage-account>', $('the storage account where to upload the template file to'))
    //TODO: comment out till ARM supports different modes
    //.option('-m --mode <mode>', $('the mode of the template deployment. Valid values are Replace, New and Incremental'))
    .option('-p --parameters <parameters>', $('the string in JSON format which represents the parameters'))
    .option('-e --parameters-file <parametersFile>', $('the file with parameters'))
    //TODO: comment out till ARM supports contentHash
    // .option('--parameters-hash <parameters-hash>', $('the content hash of the parameters'))
    // .option('--parameters-hash-algorithm <parameters-hash-algorithm>', $('the algorithm used to hash the parameters content'))
    // .option('--parameters-version <parameters-version>', $('the content version of the parameters'))
    .option('-q, --quiet', $('quiet mode, do not ask for update confirmation'))
    .option('--subscription <subscription>', $('the subscription identifier'))
<<<<<<< HEAD
=======
    .option('--env [env]', $('the environment to run against'))
>>>>>>> 23f52043
    .execute(function (name, location, options, _) {
      group.createResourceGroup(name, location, options, _);
    });

  group.createResourceGroup = function (name, location, options, _) {
    var subscription = profile.current.getSubscription(options.subscription);
    var client = subscription.createResourceClient('createResourceManagementClient');

    var existingGroup;
    cli.interaction.withProgress(util.format($('Getting resource group %s'), name),
      function (log, _) {
        existingGroup = groupUtils.getGroup(client, name, _);
      }, _);

    if (existingGroup) {
      if (!options.quiet && !cli.interaction.confirm(util.format($('The resource group %s already exists. Update ? [y/n] '), name), _)) {
        return;
      }

      if (!location) {
        location = existingGroup.location;
      }
    } else {
      location = groupUtils.validateLocation(location, log, cli.interaction, _);
    }

    var message = util.format($('Creating resource group %s'), name);
    var doneMessage = util.format($('Created resource group %s'), name);
    if (existingGroup) {
      message = util.format($('Updating resource group %s'), name);
      doneMessage = util.format($('Updated resource group %s'), name);
    }

    var group;
    cli.interaction.withProgress(message,
      function (log, _) {
        group = client.resourceGroups.createOrUpdate(name, { location: location}, _);
      }, _);

    log.info(doneMessage);

    if (options.galleryTemplate || options.templateFile || options.templateUri || options.deploymentName) {
      groupUtils.createDeployment(cli, name, options.deploymentName, options, _);
    }

    return group.resourceGroup;
  };

  group.command('delete [name]')
    .description($('Delete a resource group'))
    .usage('[options] <name>')
    .option('-n --name <name>', $('the resource group name'))
    .option('-q, --quiet', $('quiet mode, do not ask for delete confirmation'))
    .option('--subscription <subscription>', $('the subscription identifier'))
    .execute(function (name, options, _) {
      if (!options.quiet && !cli.interaction.confirm(util.format($('Delete resource group %s? [y/n] '), name), _)) {
        return;
      }

      var subscription = profile.current.getSubscription(options.subscription);
      var client = subscription.createResourceClient('createResourceManagementClient');
      var progress = cli.interaction.progress(util.format($('Deleting resource group %s'), name));
      try {
        client.resourceGroups.delete(name, _);
      } finally {
        progress.end();
      }
    });

  group.command('list')
    .description($('List the resource groups for your subscription'))
    .option('-d, --details', $('show additional resource group details'))
    .option('--subscription <subscription>', $('the subscription identifier'))
    .execute(function (options, _) {
      var subscription = profile.current.getSubscription(options.subscription);
      var client = subscription.createResourceClient('createResourceManagementClient');
      var progress = cli.interaction.progress($('Listing resource groups'));
      var result;
      try {
        result = client.resourceGroups.list({}, _);
      } finally {
        progress.end();
      }

      if (options.details) {
        progress = cli.interaction.progress($('Listing resources for the groups'));
        try {
          for (var i in result.resourceGroups) {
            var resourceGroup = result.resourceGroups[i];
            resourceGroup.resources = client.resources.list({ resourceGroupName: resourceGroup.name }, _).resources;
          }
        } finally {
          progress.end();
        }
      }

      cli.interaction.formatOutput(result.resourceGroups, function (data) {
        if (data.length === 0) {
          log.info($('No resource groups defined'));
        } else {
          if (options.details) {
            for (var i in data) {
              showDetailedResourceGroup(data[i]);
              log.data($(''));
            }
          } else {
            log.table(data, function (row, group) {
              row.cell($('Name'), group.name);
              row.cell($('Location'), group.location);
              row.cell($('Provisioning State'), group.provisioningState);
            });
          }
        }
      });
    });

  group.command('show [name]')
    .description($('Shows a resource groups for your subscription'))
    .usage('[options] <name>')
    .option('-n --name <name>', $('the resource group name'))
    .option('--subscription <subscription>', $('the subscription identifier'))
    .execute(function (name, options, _) {
      var subscription = profile.current.getSubscription(options.subscription);
      var client = subscription.createResourceClient('createResourceManagementClient');
      var progress = cli.interaction.progress($('Listing resource groups'));
      var resourceGroup;
      try {
        resourceGroup = client.resourceGroups.get(name, _).resourceGroup;
      } finally {
        progress.end();
      }

      // Get resources for the resource group
      progress = cli.interaction.progress($('Listing resources for the group'));
      try {
        resourceGroup.resources = client.resources.list({ resourceGroupName: name }, _).resources;
      } finally {
        progress.end();
      }

      cli.interaction.formatOutput(resourceGroup, function (outputData) {
        showDetailedResourceGroup(outputData);
      });
    });

  function showDetailedResourceGroup (resourceGroup) {
    log.data($('Name:               '), resourceGroup.name);
    log.data($('Provisioning State: '), resourceGroup.provisioningState);

    if (resourceGroup.resources && resourceGroup.resources.length > 0) {
      log.data($('Resources:'));
      log.data($(''));

      log.table(resourceGroup.resources, function (row, item) {
        row.cell($('Name'), item.name);
        row.cell($('Type'), item.type);
        row.cell($('Location'), item.location);
      });
    } else {
      log.data($('Resources:  []'));
      log.data($(''));
    }
  }

  var grouplog = group.category('log')
    .description($('Commands to manage resource group logs'));

  var logReport = [
    [$('EventId'), 'eventDataId'],
    [
      $('Authorization'), 'authorization',
      [
        ['action', 'action'],
        ['role', 'role'],
        ['scope', 'scope']
      ]
    ],
    [$('ResourceUri'), 'resourceUri'],
    [$('SubscriptionId'), 'subscriptionId'],
    [$('EventTimestamp (UTC)'), 'eventTimestamp', log.report.asDate],
    [$('OperationName'), 'operationName.localizedValue'],
    [$('OperationId'), 'operationId'],
    [$('Status'), 'status.localizedValue'],
    [$('SubStatus'), 'subStatus.localizedValue'],
    [$('Caller'), 'caller'],
    [$('CorrelationId'), 'correlationId'],
    [$('Description'), 'description'],
    [$('HttpRequest'), 'httpRequest', log.report.allProperties],
    [$('Level'), 'level'],
    [$('ResourceGroup'), 'resourceGroupName'],
    [$('ResourceProvider'), 'resourceProviderName.localizedValue'],
    [$('EventSource'), 'eventSource.localizedValue'],
    [$('Properties'), 'properties', log.report.allProperties]
  ];

  grouplog.command('show [name]')
    .description($('Retrieves and shows logs for resource group operations'))
    .option('-n --name <name>', $('The resource group name'))
    .option('-a --all', $('If given, returns logs of all the operations including CRUD and deploymnet'))
    .option('-l --last-deployment', $('If given, returns logs of the last deployment'))
    .option('-d --deployment <name>', $('If given, name of the deployment whose logs you want to see'))
    .option('-s --subscription <subscription>', $('the subscription identifier'))
    .execute(function (name, options, _) {
      if (!name) {
        return cli.missingArgument('name');
      }

      if ([options.all, options.lastDeployment, options.deployment].filter(function (opt) { return opt; }).length > 1) {
        throw new Error($('Must specify only one of --all, --last-deployment, or --deployment switches'));
      }

      var subscription = profile.current.getSubscription(options.subscription);

      var progress = cli.interaction.progress($('Getting group logs'));
      function endProgress() {
        if (progress) {
          progress.end();
          progress = null;
        }
      }

      var logStream;

      if (options.all) {
        logStream = groupUtils.getAllEvents(subscription, name);
      } else if (options.deployment) {
        logStream = groupUtils.getDeploymentLog(subscription, name, options.deployment);
      } else {
        logStream = groupUtils.getLastDeploymentLog(subscription, name);
      }

      logStream = new streams.ReadableStream(logStream);

      var logEntry = logStream.read(_);
      endProgress();

      while (logEntry !== null) {
        /* jshint loopfunc: true */
        cli.interaction.formatOutput(logEntry, function (eventData) {
          log.data('');
          log.report(logReport, eventData);
        });
        logEntry = logStream.read(_);
      }
    });
};

<|MERGE_RESOLUTION|>--- conflicted
+++ resolved
@@ -55,10 +55,6 @@
     // .option('--parameters-version <parameters-version>', $('the content version of the parameters'))
     .option('-q, --quiet', $('quiet mode, do not ask for update confirmation'))
     .option('--subscription <subscription>', $('the subscription identifier'))
-<<<<<<< HEAD
-=======
-    .option('--env [env]', $('the environment to run against'))
->>>>>>> 23f52043
     .execute(function (name, location, options, _) {
       group.createResourceGroup(name, location, options, _);
     });
