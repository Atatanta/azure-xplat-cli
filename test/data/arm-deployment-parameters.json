{
  "siteName": {
<<<<<<< HEAD
    "value": "xDeploymentTestSite13817"
  },
  "hostingPlanName": {
    "value": "xDeploymentTestHost28723"
=======
    "value": "xDeploymentTestSite16758"
  },
  "hostingPlanName": {
    "value": "xDeploymentTestHost27966"
>>>>>>> 4c4354c3
  },
  "siteLocation": {
    "value": "West US"
  },
  "sku": {
    "value": "Free"
  },
  "workerSize": {
    "value": "0"
  }
}<|MERGE_RESOLUTION|>--- conflicted
+++ resolved
@@ -1,16 +1,9 @@
 {
   "siteName": {
-<<<<<<< HEAD
-    "value": "xDeploymentTestSite13817"
-  },
-  "hostingPlanName": {
-    "value": "xDeploymentTestHost28723"
-=======
     "value": "xDeploymentTestSite16758"
   },
   "hostingPlanName": {
     "value": "xDeploymentTestHost27966"
->>>>>>> 4c4354c3
   },
   "siteLocation": {
     "value": "West US"
