{
  "name": "azure-cli",
  "version": "0.7.2",
  "dependencies": {
    "azure": {
      "version": "0.7.15",
<<<<<<< HEAD
      "from": "git://github.com/andrerod/azure-sdk-for-node.git#new_version",
=======
      "from": "git://github.com/WindowsAzure/azure-sdk-for-node.git#dev",
>>>>>>> 8c6b71cb
      "dependencies": {
        "xml2js": {
          "version": "0.2.8",
          "dependencies": {
            "sax": {
              "version": "0.5.5"
            }
          }
        },
        "mime": {
          "version": "1.2.11"
        },
        "dateformat": {
          "version": "1.0.2-1.2.3"
        },
        "request": {
          "version": "2.27.0",
          "dependencies": {
            "qs": {
              "version": "0.6.5"
            },
            "json-stringify-safe": {
              "version": "5.0.0"
            },
            "forever-agent": {
              "version": "0.5.0"
            },
            "tunnel-agent": {
              "version": "0.3.0"
            },
            "http-signature": {
              "version": "0.10.0",
              "dependencies": {
                "assert-plus": {
                  "version": "0.1.2"
                },
                "asn1": {
                  "version": "0.1.11"
                },
                "ctype": {
                  "version": "0.5.2"
                }
              }
            },
            "hawk": {
              "version": "1.0.0",
              "dependencies": {
                "hoek": {
                  "version": "0.9.1"
                },
                "boom": {
                  "version": "0.4.2"
                },
                "cryptiles": {
                  "version": "0.2.2"
                },
                "sntp": {
                  "version": "0.2.4"
                }
              }
            },
            "aws-sign": {
              "version": "0.3.0"
            },
            "oauth-sign": {
              "version": "0.3.0"
            },
            "cookie-jar": {
              "version": "0.3.0"
            },
            "node-uuid": {
              "version": "1.4.1"
            },
            "form-data": {
              "version": "0.1.2",
              "dependencies": {
                "combined-stream": {
                  "version": "0.0.4",
                  "dependencies": {
                    "delayed-stream": {
                      "version": "0.0.5"
                    }
                  }
                },
                "async": {
                  "version": "0.2.9"
                }
              }
            }
          }
        },
        "validator": {
          "version": "1.5.1"
        },
        "wns": {
          "version": "0.5.3"
        },
        "mpns": {
          "version": "2.0.1"
        },
        "envconf": {
          "version": "0.0.4"
        }
      }
    },
    "xml2js": {
      "version": "0.1.14",
      "dependencies": {
        "sax": {
          "version": "0.5.5"
        }
      }
    },
    "xmlbuilder": {
      "version": "0.4.2"
    },
    "underscore": {
      "version": "1.4.4"
    },
    "node-uuid": {
      "version": "1.2.0"
    },
    "tunnel": {
      "version": "0.0.2"
    },
    "async": {
      "version": "0.2.7"
    },
    "streamline": {
      "version": "0.4.5"
    },
    "commander": {
      "version": "1.0.4",
      "dependencies": {
        "keypress": {
          "version": "0.1.0"
        }
      }
    },
    "winston": {
      "version": "0.6.2",
      "dependencies": {
        "async": {
          "version": "0.1.22"
        },
        "cycle": {
          "version": "1.0.2"
        },
        "pkginfo": {
          "version": "0.2.3"
        },
        "request": {
          "version": "2.9.203"
        },
        "stack-trace": {
          "version": "0.0.7"
        }
      }
    },
    "colors": {
      "version": "0.6.2"
    },
    "eyes": {
      "version": "0.1.8"
    },
    "easy-table": {
      "version": "0.0.1"
    },
    "github": {
      "version": "0.1.6"
    },
    "omelette": {
      "version": "0.1.0"
    },
    "kuduscript": {
      "version": "0.1.5",
      "dependencies": {
        "commander": {
          "version": "1.1.1",
          "dependencies": {
            "keypress": {
              "version": "0.1.0"
            }
          }
        },
        "streamline": {
          "version": "0.4.11"
        }
      }
    },
    "should": {
      "version": "1.3.0"
    },
    "winston-memory": {
      "version": "0.1.0"
    },
    "nock": {
      "version": "0.16.0",
      "dependencies": {
        "propagate": {
          "version": "0.2.2"
        }
      }
    },
    "sinon": {
      "version": "1.7.3",
      "dependencies": {
        "buster-format": {
          "version": "0.5.6",
          "dependencies": {
            "buster-core": {
              "version": "0.6.4"
            }
          }
        }
      }
    },
    "jshint": {
      "version": "2.1.11",
      "dependencies": {
        "shelljs": {
          "version": "0.1.4"
        },
        "cli": {
          "version": "0.4.5",
          "dependencies": {
            "glob": {
              "version": "3.2.6",
              "dependencies": {
                "inherits": {
                  "version": "2.0.1"
                }
              }
            }
          }
        },
        "minimatch": {
          "version": "0.2.12",
          "dependencies": {
            "lru-cache": {
              "version": "2.3.1"
            },
            "sigmund": {
              "version": "1.0.0"
            }
          }
        },
        "console-browserify": {
          "version": "0.1.6"
        }
      }
    },
    "mocha": {
      "version": "1.13.0",
      "dependencies": {
        "commander": {
          "version": "0.6.1"
        },
        "growl": {
          "version": "1.7.0"
        },
        "jade": {
          "version": "0.26.3",
          "dependencies": {
            "mkdirp": {
              "version": "0.3.0"
            }
          }
        },
        "diff": {
          "version": "1.0.7"
        },
        "debug": {
          "version": "0.7.2"
        },
        "mkdirp": {
          "version": "0.3.5"
        },
        "glob": {
          "version": "3.2.3",
          "dependencies": {
            "minimatch": {
              "version": "0.2.12",
              "dependencies": {
                "lru-cache": {
                  "version": "2.3.1"
                },
                "sigmund": {
                  "version": "1.0.0"
                }
              }
            },
            "graceful-fs": {
              "version": "2.0.1"
            },
            "inherits": {
              "version": "2.0.1"
            }
          }
        }
      }
    },
    "cucumber": {
      "version": "0.3.1",
      "dependencies": {
        "gherkin": {
          "version": "2.11.5"
        },
        "jasmine-node": {
          "version": "1.4.0",
          "dependencies": {
            "jasmine-reporters": {
              "version": "0.2.1"
            },
            "requirejs": {
              "version": "2.1.8"
            },
            "gaze": {
              "version": "0.3.4",
              "dependencies": {
                "minimatch": {
                  "version": "0.2.12",
                  "dependencies": {
                    "lru-cache": {
                      "version": "2.3.1"
                    },
                    "sigmund": {
                      "version": "1.0.0"
                    }
                  }
                },
                "fileset": {
                  "version": "0.1.5",
                  "dependencies": {
                    "glob": {
                      "version": "3.2.6",
                      "dependencies": {
                        "inherits": {
                          "version": "2.0.1"
                        }
                      }
                    }
                  }
                }
              }
            }
          }
        },
        "connect": {
          "version": "2.3.2",
          "dependencies": {
            "qs": {
              "version": "0.4.2"
            },
            "mime": {
              "version": "1.2.4"
            },
            "formidable": {
              "version": "1.0.9"
            },
            "crc": {
              "version": "0.2.0"
            },
            "cookie": {
              "version": "0.0.3"
            },
            "debug": {
              "version": "0.7.2"
            }
          }
        },
        "browserify": {
          "version": "1.15.5",
          "dependencies": {
            "detective": {
              "version": "0.2.1",
              "dependencies": {
                "esprima": {
                  "version": "0.9.9"
                }
              }
            },
            "buffer-browserify": {
              "version": "0.0.5",
              "dependencies": {
                "base64-js": {
                  "version": "0.0.2"
                }
              }
            },
            "deputy": {
              "version": "0.0.4"
            },
            "syntax-error": {
              "version": "0.0.1",
              "dependencies": {
                "esprima": {
                  "version": "0.9.9"
                }
              }
            },
            "resolve": {
              "version": "0.2.8"
            },
            "nub": {
              "version": "0.0.0"
            },
            "commondir": {
              "version": "0.0.1"
            },
            "optimist": {
              "version": "0.3.7",
              "dependencies": {
                "wordwrap": {
                  "version": "0.0.2"
                }
              }
            },
            "http-browserify": {
              "version": "0.1.13",
              "dependencies": {
                "concat-stream": {
                  "version": "1.0.1",
                  "dependencies": {
                    "bops": {
                      "version": "0.0.6",
                      "dependencies": {
                        "base64-js": {
                          "version": "0.0.2"
                        },
                        "to-utf8": {
                          "version": "0.0.1"
                        }
                      }
                    }
                  }
                },
                "Base64": {
                  "version": "0.1.4"
                }
              }
            },
            "vm-browserify": {
              "version": "0.0.1"
            },
            "crypto-browserify": {
              "version": "0.4.0"
            }
          }
        },
        "nopt": {
          "version": "1.0.10",
          "dependencies": {
            "abbrev": {
              "version": "1.0.4"
            }
          }
        },
        "underscore": {
          "version": "1.3.3"
        },
        "rimraf": {
          "version": "2.0.2",
          "dependencies": {
            "graceful-fs": {
              "version": "1.1.14"
            }
          }
        },
        "mkdirp": {
          "version": "0.3.3"
        },
        "cucumber-html": {
          "version": "0.2.2"
        },
        "walkdir": {
          "version": "0.0.4"
        },
        "coffee-script": {
          "version": "1.4.0"
        }
      }
    }
  }
}<|MERGE_RESOLUTION|>--- conflicted
+++ resolved
@@ -4,11 +4,7 @@
   "dependencies": {
     "azure": {
       "version": "0.7.15",
-<<<<<<< HEAD
       "from": "git://github.com/andrerod/azure-sdk-for-node.git#new_version",
-=======
-      "from": "git://github.com/WindowsAzure/azure-sdk-for-node.git#dev",
->>>>>>> 8c6b71cb
       "dependencies": {
         "xml2js": {
           "version": "0.2.8",
